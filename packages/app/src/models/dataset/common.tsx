--- conflicted
+++ resolved
@@ -70,27 +70,16 @@
     },
     {
       refreshDeps: [pageState.datasetId],
-<<<<<<< HEAD
-      onSuccess: ({ categoryList, labelList, objectTypes, files }, params) => {
+      onSuccess: (
+        { categoryList, labelList, objectTypes, name, description, files }, 
+        params, 
+      ) => {
         const defaultLabelType =
           params.length > 0 ? params[0] : LABEL_SOURCE.gt;
-=======
-      onSuccess: (
-        { categoryList, labelList, objectTypes, name, description },
-        params,
-      ) => {
         setDatasetInfo((s) => {
           s.name = name;
           s.description = description;
         });
-
-        const defaultLabelType =
-          params.length > 0 ? params[0] : LABEL_SOURCE.gt;
-        // if (!categoryList || !categoryList.length) {
-        //   message.warning('none category');
-        //   return;
-        // }
->>>>>>> 24adb301
         const types = objectTypes.filter(
           (item) => item !== AnnotationType.Classification,
         );
