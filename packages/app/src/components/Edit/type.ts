import { DATA } from '@/services/type';
import {
  EBasicToolItem,
  EElementType,
  EObjectType,
  ESubToolItem,
  EToolType,
} from '@/constants';
import { RectAnchor } from '@/utils/compute';

export interface IAnnotationObject {
  type: EObjectType;
  label: string;
  hidden: boolean;
  rect?: IElement<IRect>;
  polygon?: IElement<IPolygonGroup>;
  keypoints?: {
    points: IElement<IPoint>[];
    lines: number[];
  };
  maskRle?: number[];
  maskCanvasElement?: any;
  conf?: number;
}

export interface ICreatingMaskStep {
  tool: ESubToolItem;
  /** Add / Erase an area for Mask */
  positive: boolean;
  /** The points stroked by Pen Tool or Brush Tool */
  points: IPoint[];
  radius: number;
}

export interface ICreatingObject extends IAnnotationObject {
  /** To determine Which polygon corresponds to the creation of a new polygon */
  currIndex?: number;
  /** Starting stretching point when creating a new Rect/Skeleton object */
  startPoint?: IPoint;
  /** Currently drawing path creating by Pen Tool or Brush Tool */
  maskStep?: ICreatingMaskStep;
  /** Steps for creating mask object */
  tempMaskSteps?: ICreatingMaskStep[];
}

export enum EMaskPromptType {
  Rect = 'rect',
  Point = 'point',
  Stroke = 'stroke',
  EdgeStitch = 'edgeStitch',
}

export type PromptItem = {
  type: EMaskPromptType;
  isPositive: boolean;
  startPoint?: IPoint;
  rect?: IRect;
  point?: IPoint;
  stroke?: IPoint[];
  radius?: number;
};

/**
 * Need to be saved in history
 */
export interface DrawData {
  initialized: boolean;

  /** Selected tool */
  selectedTool: EToolType;
  selectedSubTool: ESubToolItem;
  AIAnnotation: boolean;
  brushSize: number;

  /** drawed */
  objectList: IAnnotationObject[];
  activeClassName: string;
  activeObjectIndex: number;
  creatingObject?: ICreatingObject;

  /** prompt actions */
  creatingPrompt?: PromptItem;
  prompt?: PromptItem[];
  activeRectWhileLoading?: IRect;
  segmentationClicks?: {
    point: IPoint;
    isPositive: boolean;
  }[];
  segmentationMask?: string;
}

export interface EditState {
  latestLabel: string;
  startRectResizeAnchor?: RectAnchor;
  startElementMovePoint?: {
    topLeftPoint: IPoint;
    mousePoint: IPoint;
    initPoint?: IPoint;
  };
  focusObjectIndex: number;
  focusEleType: EElementType;
  focusEleIndex: number;
  focusPolygonInfo: {
    index: number;
    pointIndex: number;
    lineIndex: number;
  };
  imageCacheId?: string;
}

export const enum EditorMode {
  View,
  Edit,
  Review,
}

export interface EditImageData extends DATA.BaseImage {
  objects: DATA.BaseObject[];
}

export const DEFAULT_DRAW_DATA: DrawData = {
  initialized: false,

  /** Selected tool */
  selectedTool: EBasicToolItem.Drag,
  selectedSubTool: ESubToolItem.PenAdd,
  AIAnnotation: false,

  /** drawed */
  objectList: [],
  activeObjectIndex: -1,
  activeClassName: '',
  creatingObject: undefined,
  segmentationClicks: undefined,
  segmentationMask: undefined,
  brushSize: 20,
  prompt: undefined,
};

export const DEFAULT_EDIT_STATE: EditState = {
  latestLabel: '',
  startRectResizeAnchor: undefined,
  startElementMovePoint: undefined,
  focusObjectIndex: -1,
  focusEleType: EElementType.Rect,
  focusEleIndex: -1,
  focusPolygonInfo: {
    index: -1,
    pointIndex: -1,
    lineIndex: -1,
  },
<<<<<<< HEAD
  // focusMaskCanvasList: undefined,
=======
>>>>>>> 18e0c8f0
};<|MERGE_RESOLUTION|>--- conflicted
+++ resolved
@@ -149,8 +149,4 @@
     pointIndex: -1,
     lineIndex: -1,
   },
-<<<<<<< HEAD
-  // focusMaskCanvasList: undefined,
-=======
->>>>>>> 18e0c8f0
 };