import React, {
  MouseEventHandler,
  useCallback,
  useEffect,
  useMemo,
  useRef,
} from 'react';
import { Button, Divider, message } from 'antd';
import {
  EObjectType,
  EElementType,
  EBasicToolItem,
  KEYPOINTS_VISIBLE_TYPE,
  LABELS_STROKE_DASH,
  BODY_TEMPLATE,
  ESubToolItem,
  EBasicToolTypeMap,
} from '@/constants';
import { Updater, useImmer } from 'use-immer';
import { useKeyPress } from 'ahooks';
import {
  clearCanvas,
  drawCircleWithFill,
  drawImage,
  drawLine,
  drawPolygonWithFill,
  drawQuadraticPath,
  drawRect,
  resizeSmoothCanvas,
  setCanvasGlobalAlpha,
  shadeEverythingButRect,
} from '@/utils/draw';
import {
  getAnchorFixRectPoint,
  getAnchorUnderMouseByRect,
  getRectFromPoints,
  getRectWithCenterAndSize,
  isInCanvas,
  judgeFocusOnElement,
  mapRectToAnchors,
  moveRect,
  resizeRect,
  setRectBetweenPixels,
  translatePointZoom,
  translateRectZoom,
  translatePointsToPointObjs,
  movePoint,
  getKeypointsFromRect,
  judgeFocusOnObject,
  getFocusPartInPolygonGroup,
  movePolygon,
  getLinesFromPolygon,
  getMidPointFromTwoPoints,
  isPointOnPoint,
  getReferencePointsFromRect,
  getInnerPolygonIndexFromGroup,
  translateAnnotCoord,
  translatePointCoord,
  translateRectCoord,
  Direction,
  translateObjectsToAnnotations,
  translatePolygonCoord,
} from '@/utils/compute';
import { DATA } from '@/services/type';
import TopTools from '@/components/TopTools';
import useLabels from './hooks/useLabels';
import styles from './index.less';
import useActions from './hooks/useActions';
import PopoverMenu from './components/PopoverMenu';
import ObjectList from './components/ObjectList';
import { MainToolBar } from './components/MainToolBar';
import { changeRgbaOpacity, hexToRgba } from '@/utils/color';
import SmartAnnotationControl from './components/SmartAnnotationControl';
import { ScaleToolBar } from './components/ScaleToolBar';
import { ArrowLeftOutlined } from '@ant-design/icons';
import { TopPagination } from './components/TopPagination';
import { EQaAction } from '@/pages/Project/constants';
import AnnotationEditor from './components/AnnotationEditor';
import { EDITOR_SHORTCUTS, EShortcuts } from './constants/shortcuts';
import { ShortcutsInfo } from './components/ShortcutsInfo';
import {
  ANNO_FILL_ALPHA,
  ANNO_FILL_COLOR,
  ANNO_MASK_ALPHA,
  ANNO_STROKE_ALPHA,
  ANNO_STROKE_COLOR,
} from './constants/render';
import useHistory, { HistoryItem } from './hooks/useHistory';
import useObjects from './hooks/useObjects';
import { cloneDeep } from 'lodash';
import { Modal } from 'antd';
import { useLocale } from '@/locales/helper';
import { usePreviousState } from '@/hooks/usePreviousState';
import useCanvasContainer from '@/hooks/useCanvasContainer';
import { SubToolBar } from './components/SubToolBar';
import { objectToRle, renderMask, rleToCanvas } from './tools/mask';
import {
  DEFAULT_DRAW_DATA,
  DEFAULT_EDIT_STATE,
  DrawData,
  EditImageData,
  EditState,
  EditorMode,
  IAnnotationObject,
  ICreatingObject,
  PromptItem,
  EMaskPromptType,
} from './type';

export interface EditProps {
  isSeperate: boolean;
  visible: boolean;
  mode: EditorMode;
  categories: DATA.Category[];
  list: EditImageData[];
  current: number;
  pagination?: {
    show: boolean;
    total: number;
    customText?: React.ReactElement;
    customDisableNext?: boolean;
  };
  actionElements?: React.ReactElement[];
  objectsFilter?: (objects: DATA.BaseObject[]) => DATA.BaseObject[];
  onCancel?: () => void;
  onSave?: (imageId: string, annotations: DATA.BaseObject[]) => Promise<void>;
  onAutoSave?: (annotations: DATA.BaseObject[]) => void;
  onReviewResult?: (imageId: string, action: EQaAction) => Promise<void>;
  onEnterEdit?: () => void;
  onPrev?: () => Promise<void>;
  onNext?: () => Promise<void>;
  setCategories?: Updater<DATA.Category[]>;
}

const Edit: React.FC<EditProps> = (props) => {
  const {
    isSeperate,
    visible,
    categories,
    list,
    current,
    pagination,
    mode,
    actionElements,
    onPrev,
    onNext,
    onCancel,
    onSave,
    onEnterEdit,
    onReviewResult,
    objectsFilter,
    setCategories,
    onAutoSave,
  } = props;

  const { localeText } = useLocale();

  const [isRequiring, setIsRequiring] = useImmer(false);

  const [annotations, setAnnotations] = useImmer<DATA.BaseObject[]>([]);

  const [allowMove, setAllowMove] = useImmer(false);

  const [editState, setEditState] = useImmer<EditState>(
    cloneDeep(DEFAULT_EDIT_STATE),
  );

  const [drawData, setDrawData] = useImmer<DrawData>(
    cloneDeep(DEFAULT_DRAW_DATA),
  );

  const canvasRef = useRef<HTMLCanvasElement>(null);
  const activeCanvasRef = useRef<HTMLCanvasElement>(null);
  const imgRef = useRef<HTMLImageElement>(null);

  const isDragToolActive = useMemo(() => {
    return drawData.selectedTool === EBasicToolItem.Drag;
  }, [drawData.selectedTool]);

  const {
    scale,
    naturalSize,
    clientSize,
    containerMouse,
    contentMouse,
    imagePos,
    onLoadImg,
    onZoomIn,
    onZoomOut,
    onReset,
    CanvasContainer,
  } = useCanvasContainer({
    allowMove,
    visible,
    isRequiring,
    showMouseAim: true,
    minPadding: {
      top: 30,
      left: 30,
    },
  });

  const [preClientSize, clearPreClientSize] =
    usePreviousState<ISize>(clientSize);

  const autoSave = (item: HistoryItem) => {
    const annotations = translateObjectsToAnnotations(
      item.drawData.objectList,
      naturalSize,
      item.clientSize,
    );
    onAutoSave?.(annotations);
  };

  const {
    undo,
    redo,
    clearHistory,
    hadChangeRecord,
    updateHistory,
    setDrawDataWithHistory,
  } = useHistory({
    clientSize,
    setDrawData,
    onAutoSave: autoSave,
  });

  const {
    addObject,
    removeObject,
    initObjectList,
    updateAllObject,
    updateObject,
  } = useObjects({
    annotations,
    setAnnotations,
    clientSize,
    naturalSize,
    drawData,
    setDrawDataWithHistory,
    setEditState,
    mode,
  });

<<<<<<< HEAD
=======
  const { onAiAnnotation, onSaveAnnotations, onCancelAnnotations } = useActions(
    {
      list,
      current,
      setDrawData,
      isRequiring,
      setIsRequiring,
      naturalSize,
      clientSize,
      onCancel,
      onSave,
      updateAllObject,
      hadChangeRecord,
      latestLabel: editState.latestLabel,
    },
  );

>>>>>>> 18e0c8f0
  const {
    aiLabels,
    setAiLabels,
    labelColors,
    onChangeObjectLabel,
    onChangeObjectHidden,
    onChangeCategoryHidden,
    onChangeElementVisible,
    onChangePointVisible,
    onChangeActiveClass,
    onCreateCategory,
  } = useLabels({
    visible,
    mode,
    categories,
    setCategories,
    drawData,
    setDrawData,
    editState,
    setEditState,
    updateObject,
  });

  const { onAiAnnotation, onSaveAnnotations, onCancelAnnotations } = useActions(
    {
      list,
      current,
      setDrawData,
      editState,
      setEditState,
      isRequiring,
      setIsRequiring,
      naturalSize,
      clientSize,
      onCancel,
      onSave,
      updateAllObject,
      hadChangeRecord,
      latestLabel: '',
      labelColors,
    },
  );

  /** =================================================================================================================
  /** States related to hovering and selection
  /** ================================================================================================================= */

  const updateFocusInfoWhenMouseMove = () => {
    const focusObjectIndex = judgeFocusOnObject(
      clientSize,
      contentMouse,
      drawData.activeObjectIndex,
      drawData.objectList,
    );
    /** If focus in active object */
    if (
      focusObjectIndex > -1 &&
      focusObjectIndex === drawData.activeObjectIndex
    ) {
      setEditState((s) => {
        s.focusObjectIndex = focusObjectIndex;
      });
      /** Update focus element index & mouse style */
      const activeObject = drawData.objectList[drawData.activeObjectIndex];
      const { focusEleIndex, focusEleType } = judgeFocusOnElement(
        contentMouse,
        activeObject,
      );
      setEditState((s) => {
        s.focusEleIndex = focusEleIndex;
        s.focusEleType = focusEleType;
      });
      if (activeObject.polygon) {
        const hoverDetail = getFocusPartInPolygonGroup(
          activeObject.polygon,
          contentMouse,
        );
        setEditState((s) => {
          s.focusPolygonInfo = hoverDetail;
        });
      }
    } else if (isDragToolActive) {
      setEditState((s) => {
        s.focusObjectIndex = focusObjectIndex;
        s.focusEleIndex = -1;
        s.focusEleType = EElementType.Rect;
      });
    } else {
      setEditState((s) => {
        s.focusObjectIndex = -1;
        s.focusEleIndex = -1;
        s.focusEleType = EElementType.Rect;
      });
    }
  };

  const setCurrSelectedObject = (index = editState.focusObjectIndex) => {
    if (index < 0) return;
    setDrawData((s) => {
      s.activeObjectIndex = index;
      s.creatingObject = {
        ...drawData.objectList[index],
        currIndex: undefined,
        startPoint: undefined,
        tempMaskSteps: [],
        maskStep: undefined,
      };

      if (
        s.selectedTool !== EBasicToolItem.Drag &&
        s.objectList[index] &&
        EBasicToolTypeMap[s.selectedTool] !== s.objectList[index].type
      ) {
        s.selectedTool = EBasicToolItem.Drag;
      }

      // TODO: support edit mask in drag tool
      if (s.objectList[index].type === EObjectType.Mask) {
        s.selectedTool = EBasicToolItem.Mask;
      }
    });
  };

  const renderPopoverMenu = () => {
    if (
      editState.focusObjectIndex > -1 &&
      drawData.objectList[editState.focusObjectIndex] &&
      !drawData.objectList[editState.focusObjectIndex].hidden &&
      editState.focusEleIndex > -1 &&
      editState.focusEleType === EElementType.Circle
    ) {
      const target =
        drawData.objectList[editState.focusObjectIndex].keypoints?.points?.[
          editState.focusEleIndex
        ];
      if (target) {
        return (
          <PopoverMenu
            index={editState.focusEleIndex}
            targetElement={target!}
            imagePos={imagePos.current}
          />
        );
      }
    }
    return <></>;
  };

  // =================================================================================================================
  // Render
  // =================================================================================================================

  const renderRect = (
    canvas: HTMLCanvasElement,
    rect: IElement<IRect>,
    color: string,
    strokeAlpha: number,
    fillAlpha: number,
  ) => {
    drawRect(
      canvas,
      rect,
      hexToRgba(color, strokeAlpha),
      2,
      LABELS_STROKE_DASH[0],
      hexToRgba(color, fillAlpha),
    );
  };

  const renderRectActive = (
    canvas: HTMLCanvasElement,
    rect: IElement<IRect>,
  ) => {
    const handleCenters: IPoint[] = mapRectToAnchors(rect).map(
      (rectAnchor) => rectAnchor.position,
    );
    handleCenters.forEach((center: IPoint) => {
      const handleRect: IRect = getRectWithCenterAndSize(center, {
        width: 10,
        height: 10,
      });
      const handleRectBetweenPixels: IRect = setRectBetweenPixels(handleRect);
      drawRect(
        canvas,
        handleRectBetweenPixels,
        'rgba(0, 0, 0, 0.8)',
        3,
        LABELS_STROKE_DASH[0],
        '#fff',
      );
    });
  };

  const renderKeypoints = (
    canvas: HTMLCanvasElement,
    keypoints: {
      points: IElement<IPoint>[];
      lines: number[];
    },
    color: string,
    strokeAlpha: number,
  ) => {
    const { lines, points } = keypoints;

    // draw line
    for (let i = 0; i * 2 < lines.length; i++) {
      const [index1, index2] = [lines[i * 2], lines[i * 2 + 1]];
      if (
        points[index1].visible === KEYPOINTS_VISIBLE_TYPE.labeledVisible &&
        points[index2].visible === KEYPOINTS_VISIBLE_TYPE.labeledVisible
      ) {
        drawLine(
          canvas,
          points[index1],
          points[index2],
          hexToRgba(color, strokeAlpha),
          2,
          LABELS_STROKE_DASH[0],
        );
      }
    }

    // draw circle
    points.forEach((point) => {
      const { x, y, visible, color } = point;
      const fillColor = changeRgbaOpacity(
        color || 'rgba(255, 255, 255, 1)',
        strokeAlpha,
      );
      const strokeColor = `rgba(0, 0, 0, ${strokeAlpha})`;
      if (visible === KEYPOINTS_VISIBLE_TYPE.labeledVisible) {
        drawCircleWithFill(canvas, { x, y }, 4, fillColor, 2, strokeColor);
      }
    });
  };

  const renderPolygon = (
    canvas: HTMLCanvasElement,
    polygon: IElement<IPolygonGroup>,
    color: string,
    strokeAlpha: number,
    fillAlpha: number,
  ) => {
    if (polygon && polygon.visible) {
      polygon?.group.forEach((polygon) => {
        drawPolygonWithFill(
          canvas,
          polygon,
          hexToRgba(color, fillAlpha),
          hexToRgba(color, strokeAlpha),
          2,
          LABELS_STROKE_DASH[0],
        );
      });
    }
  };

  const updateCreatingRender = (creatingObject: ICreatingObject) => {
    const color = labelColors[creatingObject.label] || '#fff';
    const strokeColor = ANNO_STROKE_COLOR.CREATING;
    const fillColor = ANNO_FILL_COLOR.CREATING;

    switch (creatingObject.type) {
      case EObjectType.Rectangle: {
        const { startPoint } = creatingObject;
        if (startPoint) {
          // creating
          const rect = getRectFromPoints(
            startPoint,
            {
              x: contentMouse.elementX,
              y: contentMouse.elementY,
            },
            {
              width: contentMouse.elementW,
              height: contentMouse.elementH,
            },
          );
          const canvasCoordRect = translateRectCoord(rect, {
            x: -imagePos.current.x,
            y: -imagePos.current.y,
          });
          drawRect(
            activeCanvasRef.current,
            canvasCoordRect,
            strokeColor,
            2,
            LABELS_STROKE_DASH[0],
            fillColor,
          );
        }
        break;
      }
      case EObjectType.Polygon: {
        // draw unfinished points and lines
        const { currIndex } = creatingObject;
        const annotObject = translateAnnotCoord(creatingObject, {
          x: -imagePos.current.x,
          y: -imagePos.current.y,
        });
        const { polygon } = annotObject;
        if (polygon && polygon.visible) {
          const innerPolygonIdx = getInnerPolygonIndexFromGroup(polygon.group);
          // draw creating polygon
          polygon.group.forEach((polygon, polygonIdx) => {
            if (currIndex === polygonIdx) {
              polygon.forEach((point, pointIdx) => {
                // draw points
                drawCircleWithFill(
                  activeCanvasRef.current!,
                  point,
                  pointIdx === 0 ? 6 : 4,
                  strokeColor,
                  3,
                  '#1f4dd8',
                );
                // draw lines
                if (polygon.length > 1 && pointIdx < polygon.length - 1) {
                  drawLine(
                    activeCanvasRef.current!,
                    polygon[pointIdx],
                    polygon[pointIdx + 1],
                    hexToRgba(strokeColor, ANNO_STROKE_ALPHA.CREATING),
                    2.5,
                    LABELS_STROKE_DASH[0],
                  );
                } else if (pointIdx === polygon.length - 1) {
                  drawLine(
                    activeCanvasRef.current!,
                    polygon[pointIdx],
                    {
                      x: containerMouse.elementX,
                      y: containerMouse.elementY,
                    },
                    hexToRgba(strokeColor, ANNO_STROKE_ALPHA.CREATING_LINE),
                    2.5,
                    LABELS_STROKE_DASH[2],
                  );
                }
              });
            } else {
              if (!innerPolygonIdx.includes(polygonIdx)) {
                drawPolygonWithFill(
                  activeCanvasRef.current,
                  polygon,
                  hexToRgba('#1f4dd8', 0.5),
                  '#1f4dd8',
                  2,
                  LABELS_STROKE_DASH[0],
                );
              }
            }
          });
          innerPolygonIdx.forEach((index) => {
            drawPolygonWithFill(
              activeCanvasRef.current,
              polygon.group[index],
              'rgba(255, 255, 255, 0.8)',
              '#1f4dd8',
              2,
              LABELS_STROKE_DASH[0],
            );
          });
        }
        break;
      }
      case EObjectType.Skeleton: {
        const { startPoint } = creatingObject;
        if (startPoint) {
          // creating
          const rect = getRectFromPoints(
            startPoint!,
            {
              x: contentMouse.elementX,
              y: contentMouse.elementY,
            },
            {
              width: contentMouse.elementW,
              height: contentMouse.elementH,
            },
          );
          const canvasCoordRect = translateRectCoord(rect, {
            x: -imagePos.current.x,
            y: -imagePos.current.y,
          });
          const { points, lines, pointColors, pointNames } = BODY_TEMPLATE;
          const pointObjs = translatePointsToPointObjs(
            points,
            pointNames,
            pointColors,
            naturalSize,
            clientSize,
          );
          const updatedKeypoints = getKeypointsFromRect(
            pointObjs,
            canvasCoordRect,
          );

          // draw rect
          drawRect(activeCanvasRef.current, canvasCoordRect, strokeColor, 2);

          // draw circles
          updatedKeypoints.forEach((p) => {
            drawCircleWithFill(
              activeCanvasRef.current!,
              { x: p.x, y: p.y },
              4,
              strokeColor,
              3,
              '#1f4dd8',
            );
          });

          // draw lines
          for (let i = 0; i * 2 < lines.length; i++) {
            const [index1, index2] = [lines[i * 2], lines[i * 2 + 1]];
            drawLine(
              activeCanvasRef.current!,
              updatedKeypoints[index1],
              updatedKeypoints[index2],
              strokeColor,
              2.5,
              LABELS_STROKE_DASH[0],
            );
          }
        }
        break;
      }
      case EObjectType.Mask: {
        renderMask(
          activeCanvasRef.current!,
          creatingObject,
          imagePos.current,
          color,
          {
            x: containerMouse.elementX,
            y: containerMouse.elementY,
          },
          clientSize,
          naturalSize,
        );
        break;
      }
      default:
        break;
    }
  };

<<<<<<< HEAD
    if (theDrawData.creatingPrompt) {
      const strokeColor = ANNO_STROKE_COLOR.CREATING;
      const fillColor = ANNO_FILL_COLOR.CREATING;
      switch (theDrawData.creatingPrompt.type) {
        case EMaskPromptType.Rect: {
          const { startPoint } = theDrawData.creatingPrompt;
          const rect = getRectFromPoints(
            startPoint!,
            {
              x: contentMouse.elementX,
              y: contentMouse.elementY,
            },
            {
              width: contentMouse.elementW,
              height: contentMouse.elementH,
            },
          );
          const canvasCoordRect = translateRectCoord(rect, {
            x: -imagePos.current.x,
            y: -imagePos.current.y,
          });
          drawRect(
            canvasRef.current,
            canvasCoordRect,
            strokeColor,
            2,
            LABELS_STROKE_DASH[0],
            fillColor,
          );
          break;
        }
        case EMaskPromptType.EdgeStitch:
        case EMaskPromptType.Stroke: {
          if (!theDrawData.creatingPrompt.stroke) break;
          const canvasCoordStroke = translatePolygonCoord(
            theDrawData.creatingPrompt.stroke,
            {
              x: -imagePos.current.x,
              y: -imagePos.current.y,
            },
          );
          drawQuadraticPath(
            maskCanvasRef.current!,
            canvasCoordStroke,
            hexToRgba(strokeColor, ANNO_STROKE_ALPHA.CREATING_MASK),
            (theDrawData.creatingPrompt.radius! * clientSize.width) /
              naturalSize.width,
          );
          break;
        }
        default:
          break;
      }
    }

    // draw esisting objects
    theDrawData.objectList.forEach((obj, index) => {
      if (obj.hidden) return;

      const isActive = drawData.activeObjectIndex === index;
      const isFocus = editState.focusObjectIndex === index;

      let fillAlpha = ANNO_FILL_ALPHA.DEFAULT;
      let strokeAlpha = ANNO_STROKE_ALPHA.DEFAULT;

      if (selectedAnyObject) {
        if (isActive) {
          fillAlpha = ANNO_FILL_ALPHA.ACTIVE;
          strokeAlpha = ANNO_STROKE_ALPHA.ACTIVE;
        } else {
          if (hoverAnyObject && isFocus) {
            fillAlpha = ANNO_FILL_ALPHA.FOCUS;
            strokeAlpha = ANNO_STROKE_ALPHA.FOCUS;
          } else {
            fillAlpha = ANNO_FILL_ALPHA.OTHER;
            strokeAlpha = ANNO_STROKE_ALPHA.OTHER;
          }
        }
      } else {
        if (theDrawData.creatingObject) {
          fillAlpha = ANNO_FILL_ALPHA.OTHER;
          strokeAlpha = ANNO_STROKE_ALPHA.OTHER;
        } else {
          if (hoverAnyObject && isFocus) {
            fillAlpha = ANNO_FILL_ALPHA.FOCUS;
            strokeAlpha = ANNO_STROKE_ALPHA.FOCUS;
          }
=======
  const updateEditingRender = (creatingObject: ICreatingObject) => {
    // draw currently annotated objects
    const canvasCoordObject = translateAnnotCoord(creatingObject, {
      x: -imagePos.current.x,
      y: -imagePos.current.y,
    });
    const { rect, keypoints, polygon, label } = canvasCoordObject;

    const color = labelColors[label] || '#fff';
    const isFocus = editState.focusObjectIndex === drawData.activeObjectIndex;
    const [fillAlpha, strokeAlpha] = isFocus
      ? [ANNO_FILL_ALPHA.FOCUS, ANNO_STROKE_ALPHA.FOCUS]
      : [ANNO_FILL_ALPHA.CREATING, ANNO_STROKE_ALPHA.CREATING];

    switch (creatingObject.type) {
      case EObjectType.Rectangle: {
        if (rect && rect.visible) {
          renderRect(
            activeCanvasRef.current!,
            rect,
            color,
            strokeAlpha,
            fillAlpha,
          );
          renderRectActive(activeCanvasRef.current!, rect);
>>>>>>> 18e0c8f0
        }
        break;
      }
      case EObjectType.Polygon: {
        if (polygon && polygon.visible) {
          const innerPolygonIdx = getInnerPolygonIndexFromGroup(polygon.group);
          const isFocusOnPolygon =
            isFocus &&
            editState.focusEleType === EElementType.Polygon &&
            editState.focusEleIndex === 0;

          polygon.group.forEach((polygon, index) => {
            if (!innerPolygonIdx.includes(index)) {
              const fillColor = isFocusOnPolygon
                ? hexToRgba(color, 0.2)
                : 'transparent';
              drawPolygonWithFill(
                activeCanvasRef.current,
                polygon,
                fillColor,
                hexToRgba(color, strokeAlpha),
                2,
                LABELS_STROKE_DASH[0],
              );
            }
          });

          innerPolygonIdx.forEach((index) => {
            const fillColor = isFocusOnPolygon
              ? 'rgba(255, 255, 255, 0.8)'
              : 'transparent';
            drawPolygonWithFill(
              activeCanvasRef.current,
              polygon.group[index],
              fillColor,
              hexToRgba(color, strokeAlpha),
              2,
              LABELS_STROKE_DASH[0],
            );
          });

          // draw points when actived
          polygon.group.forEach((points) => {
            points.forEach((point) => {
              drawCircleWithFill(
                activeCanvasRef.current!,
                point,
                4,
                color,
                2,
                '#fff',
              );
            });
          });

          // drawHighlight point when foucs
          const { index, pointIndex, lineIndex } = editState.focusPolygonInfo;
          if (index > -1 && pointIndex > -1) {
            const focusPoint = polygon.group[index][pointIndex];
            if (focusPoint) {
              drawCircleWithFill(
                activeCanvasRef.current!,
                focusPoint,
                4,
                '#fff',
                5,
                color,
              );
            }
          } else if (index > -1 && lineIndex > -1) {
            const lines = getLinesFromPolygon(polygon.group[index]);
            if (lines[lineIndex]) {
              const { start, end } = lines[lineIndex];
              const midPoint = getMidPointFromTwoPoints(start, end);
              if (midPoint) {
                drawCircleWithFill(
                  activeCanvasRef.current!,
                  midPoint,
                  4,
                  '#fff',
                  5,
                  color,
                );
              }
            }
          }
        }
        break;
      }
      case EObjectType.Skeleton: {
        if (rect && rect.visible) {
          // editing
          renderRect(
            activeCanvasRef.current!,
            rect,
            color,
            strokeAlpha,
            fillAlpha,
          );
          renderRectActive(activeCanvasRef.current!, rect);
        }
        if (keypoints) {
          renderKeypoints(
            activeCanvasRef.current!,
            keypoints,
            color,
            strokeAlpha,
          );

          // draw hightlight circle
          if (
            isFocus &&
            editState.focusEleType === EElementType.Circle &&
            keypoints.points[editState.focusEleIndex]
          ) {
            const { x, y, visible, color } =
              keypoints.points[editState.focusEleIndex];
            if (visible === KEYPOINTS_VISIBLE_TYPE.labeledVisible) {
              drawCircleWithFill(
                activeCanvasRef.current!,
                { x, y },
                4,
                color,
                5,
                '#fff',
              );
            }
          }
        }
        break;
      }
      case EObjectType.Mask: {
        renderMask(
          activeCanvasRef.current!,
          creatingObject,
          imagePos.current,
          color,
          {
            x: containerMouse.elementX,
            y: containerMouse.elementY,
          },
          clientSize,
          naturalSize,
        );
        break;
      }
      default:
        break;
    }
  };

  const updateRenderActiveCanvas = (updateDrawData?: DrawData) => {
    if (!visible || !activeCanvasRef.current) return;

    resizeSmoothCanvas(activeCanvasRef.current, {
      width: containerMouse.elementW,
      height: containerMouse.elementH,
    });
    activeCanvasRef.current.getContext('2d')!.imageSmoothingEnabled = false;
    clearCanvas(activeCanvasRef.current);

    const theDrawData = updateDrawData || drawData;
    if (!theDrawData.creatingObject) return;

    if (theDrawData.activeObjectIndex > -1) {
      updateEditingRender(theDrawData.creatingObject);
    } else {
      updateCreatingRender(theDrawData.creatingObject);
    }
  };

  const updateRender = (updateDrawData?: DrawData) => {
    if (!visible || !canvasRef.current || !imgRef.current) return;

    resizeSmoothCanvas(canvasRef.current, {
      width: containerMouse.elementW,
      height: containerMouse.elementH,
    });
    canvasRef.current.getContext('2d')!.imageSmoothingEnabled = false;
    clearCanvas(canvasRef.current);

    drawImage(canvasRef.current, imgRef.current, {
      x: imagePos.current.x,
      y: imagePos.current.y,
      width: clientSize.width,
      height: clientSize.height,
    });

    const theDrawData = updateDrawData || drawData;

    // draw esisting objects
    theDrawData.objectList.forEach((obj, index) => {
      if (obj.hidden || index === theDrawData.activeObjectIndex) return;

      const canvasCoordObject = translateAnnotCoord(obj, {
        x: -imagePos.current.x,
        y: -imagePos.current.y,
      });
      const { rect, keypoints, polygon, maskCanvasElement, label } =
        canvasCoordObject;
      const isFocus = editState.focusObjectIndex === index;

      // Color styles
      const color = labelColors[label] || '#fff';
      const [fillAlpha, strokeAlpha, maskAlpha] = isFocus
        ? [
            ANNO_FILL_ALPHA.FOCUS,
            ANNO_STROKE_ALPHA.FOCUS,
            ANNO_MASK_ALPHA.FOCUS,
          ]
        : [
            ANNO_FILL_ALPHA.DEFAULT,
            ANNO_STROKE_ALPHA.DEFAULT,
            ANNO_MASK_ALPHA.DEFAULT,
          ];

      // Change globalAlpha when creating / editing object
      setCanvasGlobalAlpha(
        canvasRef.current!,
        drawData.creatingObject ? 0.3 : 1,
      );

      // draw rect
      if (rect && rect.visible) {
        renderRect(canvasRef.current!, rect, color, strokeAlpha, fillAlpha);
      }

      // draw keypoints
      if (keypoints) {
        renderKeypoints(canvasRef.current!, keypoints, color, strokeAlpha);
      }

      // draw polygon
      if (polygon && polygon.visible) {
        renderPolygon(
          canvasRef.current!,
          polygon,
          color,
          strokeAlpha,
          fillAlpha,
        );
      }

      // draw mask
      if (maskCanvasElement && theDrawData.activeObjectIndex !== index) {
        const ctx = canvasRef.current!.getContext(
          '2d',
        ) as CanvasRenderingContext2D;
        const tempAlpha = ctx.globalAlpha;
        ctx.globalAlpha = ctx.globalAlpha * maskAlpha;
        drawImage(canvasRef.current!, maskCanvasElement, {
          x: imagePos.current.x,
          y: imagePos.current.y,
          width: clientSize.width,
          height: clientSize.height,
        });
        // restore
        ctx.globalAlpha = tempAlpha;
      }
    });

    // draw segmentation reference points
    if (theDrawData.segmentationClicks) {
      theDrawData.segmentationClicks.forEach((click) => {
        const canvasCoordPoint = translatePointCoord(click.point, {
          x: -imagePos.current.x,
          y: -imagePos.current.y,
        });
        drawCircleWithFill(
          canvasRef.current!,
          canvasCoordPoint,
          3,
          click.isPositive ? 'green' : 'red',
          0,
          '#fff',
        );
      });
    }

    // draw propmt while using mask tools
    if (theDrawData.prompt && theDrawData.prompt.length > 0) {
      const latestPrompt = theDrawData.prompt[theDrawData.prompt.length - 1];
      if (
        latestPrompt &&
        latestPrompt.type === EMaskPromptType.Point &&
        latestPrompt.point &&
        isRequiring
      ) {
        const canvasCoordPoint = translatePointCoord(latestPrompt.point, {
          x: -imagePos.current.x,
          y: -imagePos.current.y,
        });
        drawCircleWithFill(
          maskCanvasRef.current!,
          canvasCoordPoint,
          5,
          latestPrompt.isPositive ? 'green' : 'red',
          3,
          '#fff',
        );
      }
    }

    // draw active area while loading ai annotations
    if (isRequiring && theDrawData.activeRectWhileLoading) {
      const canvasCoordRect = translateRectCoord(
        theDrawData.activeRectWhileLoading,
        {
          x: -imagePos.current.x,
          y: -imagePos.current.y,
        },
      );
      shadeEverythingButRect(activeCanvasRef.current!, canvasCoordRect);
    }

    // draw creating object
    updateRenderActiveCanvas(updateDrawData);
  };

  /** =================================================================================================================
  /** update mouse style 
  /** ================================================================================================================= */

  const updateMouseCursor = useCallback(
    (value: string, position?: Direction) => {
      if (!activeCanvasRef.current) return;

      let cursor = value;
      if (position) {
        switch (position) {
          case Direction.TOP:
          case Direction.BOTTOM:
            cursor = 'ns-resize';
            break;
          case Direction.TOP_LEFT:
          case Direction.BOTTOM_RIGHT:
            cursor = 'nwse-resize';
            break;
          case Direction.BOTTOM_LEFT:
          case Direction.TOP_RIGHT:
            cursor = 'nesw-resize';
            break;
          default:
            cursor = 'ew-resize';
        }
      }
      if (cursor !== activeCanvasRef.current.style.cursor) {
        activeCanvasRef.current.style.cursor = cursor;
      }
    },
    [activeCanvasRef.current],
  );

  const updateMouseWhenMouseMove = () => {
    if (
      editState.focusObjectIndex > -1 &&
      editState.focusObjectIndex === drawData.activeObjectIndex
    ) {
      switch (editState.focusEleType) {
        case EElementType.Rect: {
          if (drawData.activeObjectIndex > -1) {
            const { rect } = drawData.objectList[drawData.activeObjectIndex];
            if (rect) {
              const anchorUnderMouse = getAnchorUnderMouseByRect(rect!, {
                x: contentMouse.elementX,
                y: contentMouse.elementY,
              });
              // focus on the resize point
              if (anchorUnderMouse) {
                updateMouseCursor('resize', anchorUnderMouse.type);
              } else {
                updateMouseCursor('move');
              }
            }
          }
          break;
        }
        case EElementType.Polygon:
        case EElementType.Circle:
        default: {
          updateMouseCursor('pointer');
          break;
        }
      }
    } else if (editState.focusObjectIndex > 0) {
      updateMouseCursor('pointer');
    } else if (!isDragToolActive) {
      updateMouseCursor('crosshair');
    } else {
      updateMouseCursor('grab');
    }
  };

  useEffect(() => {
    if (allowMove) {
      updateMouseCursor('grabbing');
    } else {
      if (drawData.selectedTool === EBasicToolItem.Drag) {
        updateMouseCursor('grab');
      } else {
        updateMouseCursor('crosshair');
      }
    }
  }, [allowMove]);

  // =================================================================================================================
  // Logics For Creating Annotations
  // =================================================================================================================

  const startCreateWhenMouseDown = () => {
    if (!isInCanvas(contentMouse)) return;

    setDrawData((s) => {
      s.activeObjectIndex = -1;
    });
    const point = {
      x: contentMouse.elementX,
      y: contentMouse.elementY,
    };
    const basic = {
      hidden: false,
      label: editState.latestLabel || categories[0].name,
    };
    switch (drawData.selectedTool) {
      case EBasicToolItem.Rectangle: {
        setDrawData((s) => {
          s.creatingObject = {
            type: EObjectType.Rectangle,
            startPoint: point,
            ...basic,
          };
        });
        break;
      }
      case EBasicToolItem.Polygon: {
        setDrawData((s) => {
          if (s.AIAnnotation) {
            // by drawing rectangle under AI mode
            s.creatingObject = {
              type: EObjectType.Rectangle,
              startPoint: point,
              ...basic,
            };
          } else {
            // create a new polygon manually
            s.creatingObject = {
              type: EObjectType.Polygon,
              polygon: {
                visible: true,
                group: [[point]],
              },
              currIndex: 0,
              ...basic,
            };
            updateHistory(
              cloneDeep({
                drawData: s,
                clientSize,
              }),
            );
          }
        });
        break;
      }
      case EBasicToolItem.Skeleton: {
        setDrawData((s) => {
          s.creatingObject = {
            type: EObjectType.Skeleton,
            startPoint: point,
            ...basic,
          };
        });
        break;
      }
      case EBasicToolItem.Mask: {
        setDrawData((s) => {
          switch (s.selectedSubTool) {
            case ESubToolItem.PenAdd:
            case ESubToolItem.PenErase:
            case ESubToolItem.BrushAdd:
            case ESubToolItem.BrushErase:
              s.creatingObject = {
                ...basic,
                type: EObjectType.Mask,
                startPoint: point,
                maskStep: {
                  tool: s.selectedSubTool,
                  positive:
                    s.selectedSubTool === ESubToolItem.PenAdd ||
                    s.selectedSubTool === ESubToolItem.BrushAdd,
                  points: [point],
                  radius: s.brushSize,
                },
                tempMaskSteps: [],
              };
              s.segmentationMask = undefined;
              break;
            case ESubToolItem.AutoSegmentByBox:
              s.creatingPrompt = {
                type: EMaskPromptType.Rect,
                startPoint: point,
                isPositive: true,
              };
              break;
            case ESubToolItem.AutoSegmentByClick:
              s.creatingPrompt = {
                type: EMaskPromptType.Point,
                startPoint: point,
                point: point,
                isPositive: true,
              };
              break;
            case ESubToolItem.AutoSegmentByStroke:
              s.creatingPrompt = {
                type: EMaskPromptType.Stroke,
                startPoint: point,
                stroke: [point],
                radius: s.brushSize,
                isPositive: true,
              };
              break;
            case ESubToolItem.AutoEdgeStitching:
              s.creatingPrompt = {
                type: EMaskPromptType.EdgeStitch,
                startPoint: point,
                stroke: [point],
                radius: s.brushSize,
                isPositive: true,
              };
              break;
            default:
              break;
          }
        });
        break;
      }
    }
  };

  const updateMaskCreatingOrEditingWhenMouseDown = () => {
    if (
      ![
        ESubToolItem.BrushAdd,
        ESubToolItem.BrushErase,
        ESubToolItem.PenAdd,
        ESubToolItem.PenErase,
      ].includes(drawData.selectedSubTool)
    )
      return;

    const mouse = {
      x: contentMouse.elementX,
      y: contentMouse.elementY,
    };
    setDrawData((s) => {
      if (!s.creatingObject) return s;
      if (s.creatingObject.maskStep) {
        // add points for currently path
        s.creatingObject.maskStep.points.push(mouse);
        // judege to close path
        if (
          [ESubToolItem.PenAdd, ESubToolItem.PenErase].includes(
            s.selectedSubTool,
          ) &&
          isPointOnPoint(s.creatingObject.maskStep.points[0], contentMouse)
        ) {
          s.creatingObject.tempMaskSteps?.push(s.creatingObject.maskStep);
          s.creatingObject.maskStep = undefined;
        }
      } else {
        // init new step for creating points
        s.creatingObject.maskStep = {
          tool: s.selectedSubTool,
          positive:
            s.selectedSubTool === ESubToolItem.PenAdd ||
            s.selectedSubTool === ESubToolItem.BrushAdd,
          points: [mouse],
          radius: s.brushSize,
        };
      }
      if (
        ![ESubToolItem.BrushAdd, ESubToolItem.BrushErase].includes(
          s.selectedSubTool,
        )
      ) {
        // Brush tool need not push history when mousedown
        updateHistory(
          cloneDeep({
            drawData: s,
            clientSize,
          }),
        );
      }
    });
  };

  const finishMaskCreatingOrEditingWhenMouseUp = (
    event: React.MouseEvent<HTMLDivElement, MouseEvent>,
  ) => {
    if (!drawData.creatingObject) return;
    const mouse = {
      x: contentMouse.elementX,
      y: contentMouse.elementY,
    };
    switch (drawData.selectedSubTool) {
      case ESubToolItem.BrushAdd:
      case ESubToolItem.BrushErase:
      case ESubToolItem.PenAdd:
      case ESubToolItem.PenErase: {
        setDrawDataWithHistory((s) => {
          if (
            s.creatingObject &&
            s.creatingObject.tempMaskSteps &&
            s.creatingObject.maskStep &&
            s.creatingObject.maskStep.points.length > 1
          ) {
            if (
              [ESubToolItem.BrushAdd, ESubToolItem.BrushErase].includes(
                s.selectedSubTool,
              ) ||
              ([ESubToolItem.PenAdd, ESubToolItem.PenErase].includes(
                s.selectedSubTool,
              ) &&
                isPointOnPoint(
                  s.creatingObject.maskStep.points[0],
                  contentMouse,
                ))
            ) {
              s.creatingObject.tempMaskSteps?.push(s.creatingObject.maskStep);
              s.creatingObject.maskStep = undefined;
            }
          }
        });
        break;
      }
<<<<<<< HEAD
      case EBasicToolItem.Mask: {
        setDrawData((s) => {
          switch (s.selectedSubTool) {
            case ESubToolItem.PenAdd:
            case ESubToolItem.PenErase:
            case ESubToolItem.BrushAdd:
            case ESubToolItem.BrushErase:
              if (s.creatingObject) {
                if (s.creatingObject.maskStep) {
                  // add points for currently path
                  s.creatingObject.maskStep.points.push(mouse);
                  // judege to close path
                  if (
                    [ESubToolItem.PenAdd, ESubToolItem.PenErase].includes(
                      s.selectedSubTool,
                    ) &&
                    isPointOnPoint(
                      s.creatingObject.maskStep.points[0],
                      contentMouse,
                    )
                  ) {
                    s.creatingObject.tempMaskSteps?.push(
                      s.creatingObject.maskStep,
                    );
                    s.creatingObject.maskStep = undefined;
                  }
                } else {
                  // init new step for creating points
                  s.creatingObject.maskStep = {
                    tool: s.selectedSubTool,
                    positive:
                      s.selectedSubTool === ESubToolItem.PenAdd ||
                      s.selectedSubTool === ESubToolItem.BrushAdd,
                    points: [mouse],
                    radius: s.brushSize,
                  };
                }
                if (
                  ![ESubToolItem.BrushAdd, ESubToolItem.BrushErase].includes(
                    s.selectedSubTool,
                  )
                ) {
                  // Brush tool need not push history when mousedown
                  updateHistory(
                    cloneDeep({
                      drawData: s,
                      clientSize,
                    }),
                  );
                }
              }
              s.segmentationMask = undefined;
              break;
            case ESubToolItem.AutoSegmentByBox:
              s.creatingPrompt = {
                type: EMaskPromptType.Rect,
                startPoint: mouse,
                isPositive: true,
              };
              break;
            case ESubToolItem.AutoSegmentByClick:
              s.creatingPrompt = {
                type: EMaskPromptType.Point,
                startPoint: mouse,
                point: mouse,
                isPositive: true,
              };
              break;
            case ESubToolItem.AutoSegmentByStroke:
              s.creatingPrompt = {
                type: EMaskPromptType.Stroke,
                startPoint: mouse,
                stroke: [mouse],
                radius: s.brushSize,
                isPositive: true,
              };
              break;
            case ESubToolItem.AutoEdgeStitching:
              s.creatingPrompt = {
                type: EMaskPromptType.EdgeStitch,
                startPoint: mouse,
                stroke: [mouse],
                radius: s.brushSize,
                isPositive: true,
              };
            default:
              break;
=======
      case ESubToolItem.AutoSegmentByBox: {
        if (
          mouse.x === drawData.creatingObject.startPoint?.x &&
          mouse.y === drawData.creatingObject.startPoint?.y
        ) {
          break;
        }
        const rect = getRectFromPoints(
          drawData.creatingObject.startPoint as IPoint,
          mouse,
          {
            width: contentMouse.elementW,
            height: contentMouse.elementH,
          },
        );
        const promptItem: PromptItem = {
          type: ESubToolItem.AutoSegmentByBox,
          isPositive: true,
          rect,
        };
        // const points = getReferencePointsFromRect(rect);
        // const clicks = points.map((point, index) => {
        //   return {
        //     // Only the center point is positive
        //     isPositive: index === points.length - 1 ? true : false,
        //     point,
        //   };
        // });
        const prompt = drawData.prompt
          ? [...drawData.prompt, promptItem]
          : [promptItem];
        setDrawDataWithHistory((s) => {
          // s.segmentationClicks = [...clicks];
          s.prompt = prompt;
          s.creatingObject = undefined;
          s.activeRectWhileLoading = rect;
        });
        onAiAnnotation({ ...drawData, prompt }, []);
        break;
      }
      case ESubToolItem.AutoSegmentByClick: {
        if (!isInCanvas(contentMouse)) break;
        const promptItem: PromptItem = {
          type: ESubToolItem.AutoSegmentByClick,
          isPositive: true,
          point: mouse,
        };
        const prompt = drawData.prompt
          ? [...drawData.prompt, promptItem]
          : [promptItem];
        const click = {
          isPositive: event.button === 0 ? true : false,
          point: mouse,
        };
        const clicks = drawData.segmentationClicks
          ? [...drawData.segmentationClicks, click]
          : [click];
        setDrawDataWithHistory((s) => {
          s.segmentationClicks = [...clicks];
          s.prompt = prompt;
          s.creatingObject = undefined;
        });
        onAiAnnotation({ ...drawData, segmentationClicks: clicks, prompt }, []);
        break;
      }
      case ESubToolItem.AutoSegmentByStroke: {
        if (!drawData.creatingObject.maskStep) break;
        const points = drawData.creatingObject.maskStep.points;
        const { minX, minY, maxX, maxY } = getLimitCoordsFromPoints(points);
        const rect = getRectFromPoints(
          { x: minX, y: minY },
          { x: maxX, y: maxY },
          {
            width: contentMouse.elementW,
            height: contentMouse.elementH,
          },
        );
        const promptItem: PromptItem = {
          type: ESubToolItem.AutoSegmentByStroke,
          isPositive: true,
          stroke: points,
        };
        const prompt = drawData.prompt
          ? [...drawData.prompt, promptItem]
          : [promptItem];
        setDrawDataWithHistory((s) => {
          s.prompt = prompt;
          s.creatingObject = undefined;
          s.activeRectWhileLoading = rect;
        });
        onAiAnnotation({ ...drawData, prompt }, []);
        break;
      }
    }
  };

  const updateCreatingWhenMouseDown = () => {
    if (
      !isInCanvas(contentMouse) ||
      !drawData.creatingObject ||
      drawData.activeObjectIndex > -1
    ) {
      return false;
    }

    const mouse = {
      x: contentMouse.elementX,
      y: contentMouse.elementY,
    };
    switch (drawData.creatingObject.type) {
      case EObjectType.Mask: {
        updateMaskCreatingOrEditingWhenMouseDown();
        return true;
      }
      case EObjectType.Polygon: {
        // Polygon - creating
        setDrawData((s) => {
          if (!s.creatingObject) return s;
          if (!drawData.AIAnnotation) {
            const currIndex = s.creatingObject.currIndex as number;
            const polygon = s.creatingObject.polygon as IElement<IPolygonGroup>;
            if (currIndex > -1) {
              const startPoint = polygon.group[currIndex][0];
              // finish creating polygon when click on startpoint
              if (isPointOnPoint(startPoint, contentMouse)) {
                s.creatingObject.currIndex = -1;
              } else if (s.creatingObject.polygon) {
                polygon.group[currIndex].push(mouse);
                updateHistory(
                  cloneDeep({
                    drawData: s,
                    clientSize,
                  }),
                );
              }
            } else {
              polygon.group.push([mouse]);
              s.creatingObject.currIndex = polygon.group.length - 1;
              updateHistory(
                cloneDeep({
                  drawData: s,
                  clientSize,
                }),
              );
            }
>>>>>>> 18e0c8f0
          }
        });
        return true;
      }
      case EObjectType.Rectangle:
      case EObjectType.Skeleton:
        break;
    }
    return false;
  };

  const updateCreatingWhenMouseMove = (
    event: React.MouseEvent<HTMLDivElement>,
  ) => {
    if (drawData.creatingObject || drawData.creatingPrompt) {
      const allowRecordMousePath =
        drawData.selectedTool === EBasicToolItem.Mask &&
        [
          ESubToolItem.BrushAdd,
          ESubToolItem.BrushErase,
          ESubToolItem.PenAdd,
          ESubToolItem.PenErase,
          ESubToolItem.AutoSegmentByStroke,
          ESubToolItem.AutoEdgeStitching,
        ].includes(drawData.selectedSubTool);

<<<<<<< HEAD
      const isMousePress = event.buttons === 1;

      if (allowRecordMousePath && isMousePress) {
        const mouse = {
          x: contentMouse.elementX,
          y: contentMouse.elementY,
        };
        const isCreatingPrompt = [
          ESubToolItem.AutoSegmentByStroke,
          ESubToolItem.AutoEdgeStitching,
        ].includes(drawData.selectedSubTool);
=======
      // Temp only mask
      if (allowRecordMousePath) {
>>>>>>> 18e0c8f0
        setDrawData((s) => {
          if (isCreatingPrompt) {
            s.creatingPrompt?.stroke?.push(mouse);
          } else {
            s.creatingObject?.maskStep?.points.push(mouse);
          }
        });
        updateRender();
        return true;
      }
<<<<<<< HEAD

      updateRender();
=======
>>>>>>> 18e0c8f0
    }
    return false;
  };

  const finishCreatingWhenMouseUp = (
    event: React.MouseEvent<HTMLDivElement, MouseEvent>,
  ) => {
<<<<<<< HEAD
=======
    if (!drawData.creatingObject || drawData.activeObjectIndex > -1) {
      return false;
    }

>>>>>>> 18e0c8f0
    const mouse = {
      x: contentMouse.elementX,
      y: contentMouse.elementY,
    };
    switch (drawData.selectedTool) {
      case EBasicToolItem.Rectangle: {
        if (!drawData.creatingObject) break;
        if (drawData.creatingObject.startPoint) {
          // Need to check if it can form a rectangle
          if (
            contentMouse.elementX === drawData.creatingObject.startPoint?.x ||
            contentMouse.elementY === drawData.creatingObject.startPoint?.y
          ) {
            setDrawData((s) => (s.creatingObject = undefined));
            break;
          }
          const newRect = getRectFromPoints(
            drawData.creatingObject.startPoint,
            { x: contentMouse.elementX, y: contentMouse.elementY },
            {
              width: contentMouse.elementW,
              height: contentMouse.elementH,
            },
          );
          const newObject = {
            type: EObjectType.Rectangle,
            label: drawData.creatingObject.label,
            hidden: false,
            rect: { visible: true, ...newRect },
            conf: 1,
          };
          addObject(newObject);
        }
        return true;
      }
      case EBasicToolItem.Polygon: {
        if (!drawData.creatingObject) break;
        if (drawData.AIAnnotation) {
          if (drawData.creatingObject.type === EObjectType.Polygon) {
            if (!isInCanvas(contentMouse)) break;
            // add reference points
            const click = {
              isPositive: event.button === 0 ? true : false,
              point: mouse,
            };
            const existClicks = drawData.segmentationClicks || [];
            setDrawData((s) => {
              s.segmentationClicks = [...existClicks, click];
            });
            onAiAnnotation(
              {
                ...drawData,
                segmentationClicks: [...existClicks, click],
              },
              [drawData.creatingObject.label],
            );
          } else {
            // first click
            if (
              contentMouse.elementX === drawData.creatingObject.startPoint?.x &&
              contentMouse.elementY === drawData.creatingObject.startPoint?.y
            ) {
              if (!isInCanvas(contentMouse)) break;
              // draw point
              const firstClick = {
                isPositive: true,
                point: mouse,
              };
              setDrawData((s) => {
                s.segmentationClicks = [firstClick];
              });
              onAiAnnotation(
                { ...drawData, segmentationClicks: [firstClick] },
                [],
              );
            } else {
              // draw bbox
              const rect = getRectFromPoints(
                drawData.creatingObject.startPoint as IPoint,
                mouse,
                {
                  width: contentMouse.elementW,
                  height: contentMouse.elementH,
                },
              );
              const points = getReferencePointsFromRect(rect);
              const bbox = {
                xmin: rect.x,
                ymin: rect.y,
                xmax: rect.x + rect.width,
                ymax: rect.y + rect.height,
              };
              const clicks = points.map((point, index) => {
                return {
                  // Only the center point is positive
                  isPositive: index === points.length - 1 ? true : false,
                  point,
                };
              });
              setDrawData((s) => {
                s.segmentationClicks = [...clicks];
              });
              onAiAnnotation(
                { ...drawData, segmentationClicks: clicks },
                [],
                bbox,
              );
            }
            setDrawData((s) => (s.creatingObject = undefined));
          }
        } else {
          if (drawData.creatingObject.currIndex === -1) {
            const { polygon, type, hidden, label } = drawData.creatingObject;
            const newObject = {
              polygon,
              type,
              hidden,
              label,
            };
            addObject(newObject);
          }
        }
        return true;
      }
      case EBasicToolItem.Skeleton: {
<<<<<<< HEAD
        if (!drawData.creatingObject) break;
=======
>>>>>>> 18e0c8f0
        if (drawData.creatingObject.startPoint) {
          if (
            contentMouse.elementX === drawData.creatingObject.startPoint?.x ||
            contentMouse.elementY === drawData.creatingObject.startPoint?.y
          ) {
            setDrawData((s) => (s.creatingObject = undefined));
            break;
          }
          const newRect = getRectFromPoints(
            drawData.creatingObject.startPoint,
            { x: contentMouse.elementX, y: contentMouse.elementY },
            {
              width: contentMouse.elementW,
              height: contentMouse.elementH,
            },
          );
          const { points, lines, pointColors, pointNames } = BODY_TEMPLATE;
          const pointObjs = translatePointsToPointObjs(
            points,
            pointNames,
            pointColors,
            naturalSize,
            clientSize,
          );
          const updatedObjs = getKeypointsFromRect(pointObjs, newRect);
          const newObject = {
            type: EObjectType.Skeleton,
            label: drawData.creatingObject.label,
            hidden: false,
            rect: { visible: true, ...newRect },
            keypoints: {
              points: updatedObjs,
              lines: lines,
            },
            conf: 1,
          };
          addObject(newObject);
        }
        return true;
      }
      case EBasicToolItem.Mask: {
<<<<<<< HEAD
        switch (drawData.selectedSubTool) {
          case ESubToolItem.BrushAdd:
          case ESubToolItem.BrushErase:
          case ESubToolItem.PenAdd:
          case ESubToolItem.PenErase: {
            setDrawDataWithHistory((s) => {
              if (
                s.creatingObject &&
                s.creatingObject.tempMaskSteps &&
                s.creatingObject.maskStep &&
                s.creatingObject.maskStep.points.length > 1
              ) {
                if (
                  [ESubToolItem.BrushAdd, ESubToolItem.BrushErase].includes(
                    s.selectedSubTool,
                  ) ||
                  ([ESubToolItem.PenAdd, ESubToolItem.PenErase].includes(
                    s.selectedSubTool,
                  ) &&
                    isPointOnPoint(
                      s.creatingObject.maskStep.points[0],
                      contentMouse,
                    ))
                ) {
                  s.creatingObject.tempMaskSteps?.push(
                    s.creatingObject.maskStep,
                  );
                  s.creatingObject.maskStep = undefined;
                }
              }
              s.segmentationMask = undefined;
            });
            break;
          }
          case ESubToolItem.AutoSegmentByBox: {
            if (!drawData.creatingPrompt?.startPoint) break;
            if (
              mouse.x === drawData.creatingPrompt.startPoint?.x ||
              mouse.y === drawData.creatingPrompt.startPoint?.y
            ) {
              setDrawData((s) => (s.creatingPrompt = undefined));
              break;
            }
            const rect = getRectFromPoints(
              drawData.creatingPrompt.startPoint as IPoint,
              mouse,
              {
                width: contentMouse.elementW,
                height: contentMouse.elementH,
              },
            );
            const promptItem: PromptItem = {
              type: EMaskPromptType.Rect,
              isPositive: true,
              rect,
            };
            const prompt = drawData.prompt
              ? [...drawData.prompt, promptItem]
              : [promptItem];
            setDrawDataWithHistory((s) => {
              s.prompt = prompt;
              s.activeRectWhileLoading = rect;
              s.creatingPrompt = undefined;
            });
            onAiAnnotation({ ...drawData, prompt }, []);
            break;
          }
          case ESubToolItem.AutoSegmentByClick: {
            if (!isInCanvas(contentMouse) || !drawData.creatingPrompt?.point)
              break;
            const promptItem: PromptItem = {
              type: EMaskPromptType.Point,
              isPositive: event.button === 0 ? true : false,
              point: mouse,
            };
            const prompt = drawData.prompt
              ? [...drawData.prompt, promptItem]
              : [promptItem];
            setDrawDataWithHistory((s) => {
              s.prompt = prompt;
              s.creatingPrompt = undefined;
            });
            onAiAnnotation({ ...drawData, prompt }, []);
            break;
          }
          case ESubToolItem.AutoSegmentByStroke: {
            if (!drawData.creatingPrompt?.stroke) break;
            const promptItem: PromptItem = {
              type: EMaskPromptType.Stroke,
              isPositive: true,
              stroke: drawData.creatingPrompt.stroke,
              radius: drawData.brushSize,
            };
            const prompt = drawData.prompt
              ? [...drawData.prompt, promptItem]
              : [promptItem];
            setDrawDataWithHistory((s) => {
              s.prompt = prompt;
              s.creatingPrompt = undefined;
            });
            onAiAnnotation({ ...drawData, prompt }, []);
            break;
          }
          case ESubToolItem.AutoEdgeStitching: {
            if (!drawData.creatingPrompt?.stroke) break;
            onAiAnnotation({ ...drawData }, []);
            setDrawDataWithHistory((s) => {
              s.creatingPrompt = undefined;
            });
            break;
          }
        }
        break;
=======
        finishMaskCreatingOrEditingWhenMouseUp(event);
        return true;
>>>>>>> 18e0c8f0
      }
    }
  };

  // =================================================================================================================
  // Logics For Editing Exsiting Annotations
  // =================================================================================================================

  const startEditWhenMouseDown = () => {
    if (
      !isInCanvas(contentMouse) ||
      !drawData.creatingObject ||
      drawData.activeObjectIndex < 0
    ) {
      return false;
    }

    const mouse = {
      x: contentMouse.elementX,
      y: contentMouse.elementY,
    };

    switch (drawData.creatingObject.type) {
      case EObjectType.Mask: {
        updateMaskCreatingOrEditingWhenMouseDown();
        return true;
      }
      case EObjectType.Polygon:
      case EObjectType.Rectangle:
      case EObjectType.Skeleton: {
        // Polygon | Rectangle | Skeleton - editing
        const focusObjIndex = judgeFocusOnObject(
          clientSize,
          contentMouse,
          drawData.activeObjectIndex,
          drawData.objectList,
        );

        if (focusObjIndex === drawData.activeObjectIndex) {
          const { focusEleIndex, focusEleType } = judgeFocusOnElement(
            contentMouse,
            drawData.creatingObject,
          );
          const { rect, keypoints, polygon } = drawData.creatingObject;
          setEditState((s) => {
            switch (focusEleType) {
              case EElementType.Rect: {
                if (rect) {
                  const anchorUnderMouse = getAnchorUnderMouseByRect(
                    rect,
                    mouse,
                  );
                  if (anchorUnderMouse) {
                    // resize
                    s.startRectResizeAnchor = {
                      type: anchorUnderMouse.type,
                      position: getAnchorFixRectPoint(
                        rect,
                        anchorUnderMouse.type,
                      ),
                    };
                  } else {
                    // move
                    s.startElementMovePoint = {
                      topLeftPoint: {
                        x: rect.x,
                        y: rect.y,
                      },
                      mousePoint: mouse,
                    };
                  }
                }
                break;
              }
              case EElementType.Circle: {
                // move circle
                if (keypoints) {
                  const point = keypoints.points[focusEleIndex];
                  s.startElementMovePoint = {
                    topLeftPoint: {
                      x: point.x,
                      y: point.y,
                    },
                    mousePoint: mouse,
                  };
                }
                break;
              }
              case EElementType.Polygon: {
                const { lineIndex, index } = s.focusPolygonInfo;
                if (polygon) {
                  // move
                  s.startElementMovePoint = {
                    topLeftPoint: {
                      x: 0,
                      y: 0,
                    },
                    mousePoint: mouse,
                    initPoint: mouse,
                  };

                  // add point
                  if (lineIndex > -1) {
                    const line = getLinesFromPolygon(polygon.group[index])[
                      lineIndex
                    ];
                    if (line) {
                      const midPoint = getMidPointFromTwoPoints(
                        line.start,
                        line.end,
                      );
                      setDrawData((s) => {
                        const activeObject = s.objectList[s.activeObjectIndex];
                        if (activeObject.polygon) {
                          activeObject.polygon.group[index].splice(
                            lineIndex + 1,
                            0,
                            midPoint,
                          );
                        }
                        s.creatingObject = { ...activeObject };
                      });
                    }
                  }
                }
                break;
              }
            }
          });
          return true;
        }
        break;
      }
    }
    return false;
  };

  const updateEditingWhenMouseMove = () => {
    if (drawData.activeObjectIndex < 0) return false;

    const { focusEleIndex, focusEleType, startRectResizeAnchor } = editState;
    if (focusEleType === EElementType.Rect && focusEleIndex === 0) {
      // resize rectangle
      if (startRectResizeAnchor) {
        updateMouseCursor('resize', startRectResizeAnchor.type);
        setDrawData((s) => {
          const activeObject = s.objectList[s.activeObjectIndex];
          if (
            s.activeObjectIndex > -1 &&
            editState.startRectResizeAnchor &&
            activeObject &&
            activeObject.rect
          ) {
            const newRect = resizeRect(
              activeObject.rect,
              editState.startRectResizeAnchor,
              contentMouse,
            );
            activeObject.rect = { ...activeObject.rect, ...newRect };
          }
          s.creatingObject = { ...activeObject };
        });
        return true;
      }
      // move rectangle
      if (editState.startElementMovePoint) {
        updateMouseCursor('move');
        setDrawData((s) => {
          const activeObject = s.objectList[s.activeObjectIndex];
          if (
            s.activeObjectIndex > -1 &&
            editState.startElementMovePoint &&
            activeObject &&
            activeObject.rect
          ) {
            const newRect = moveRect(
              activeObject.rect,
              editState.startElementMovePoint,
              contentMouse,
            );
            activeObject.rect = { ...activeObject.rect, ...newRect };
          }
          s.creatingObject = { ...activeObject };
        });
        return true;
      }
    } else if (focusEleType === EElementType.Circle) {
      // move point
      if (editState.startElementMovePoint) {
        updateMouseCursor('move');
        setDrawData((s) => {
          const activeObject = s.objectList[s.activeObjectIndex];
          if (
            s.activeObjectIndex > -1 &&
            editState.focusEleIndex > -1 &&
            editState.startElementMovePoint &&
            activeObject?.keypoints?.points?.[editState.focusEleIndex]
          ) {
            const point =
              activeObject?.keypoints?.points?.[editState.focusEleIndex];
            const { x: newX, y: newY } = movePoint(contentMouse);
            point.x = newX;
            point.y = newY;
          }
          s.creatingObject = { ...activeObject };
        });
        return true;
      }
    } else if (focusEleType === EElementType.Polygon && focusEleIndex === 0) {
      const { index, pointIndex } = editState.focusPolygonInfo;
      if (editState.startElementMovePoint && index > -1) {
        updateMouseCursor('move');
        if (pointIndex > -1) {
          // move single point
          setDrawData((s) => {
            const activeObject = s.objectList[s.activeObjectIndex];
            if (
              s.activeObjectIndex > -1 &&
              editState.focusEleIndex > -1 &&
              editState.startElementMovePoint &&
              activeObject?.polygon?.group[index]
            ) {
              const polygon = activeObject?.polygon?.group[index];
              polygon[pointIndex] = movePoint(contentMouse);
            }
            s.creatingObject = { ...activeObject };
          });
          return true;
        } else {
          // move polygon
          setDrawData((s) => {
            const activeObject = s.objectList[s.activeObjectIndex];
            if (
              s.activeObjectIndex > -1 &&
              editState.focusEleIndex > -1 &&
              editState.startElementMovePoint &&
              activeObject?.polygon?.group[index]
            ) {
              const polygon = activeObject?.polygon?.group[index];
              const newPolygon = movePolygon(
                polygon,
                editState.startElementMovePoint,
                contentMouse,
              );
              activeObject.polygon.group[index] = newPolygon;
              // console.log(
              //   '>>> move polygon',
              //   editState.startElementMovePoint.mousePoint,
              //   'to', {
              //     x: contentMouse.elementX,
              //     y: contentMouse.elementY,
              //   }
              // );
              setEditState((s) => {
                if (s.startElementMovePoint)
                  s.startElementMovePoint.mousePoint = {
                    x: contentMouse.elementX,
                    y: contentMouse.elementY,
                  };
              });
            }
            s.creatingObject = { ...activeObject };
          });

          return true;
        }
      }
    }
    return false;
  };

  const finishEditingWhenMouseUp = (
    event: React.MouseEvent<HTMLDivElement, MouseEvent>,
  ) => {
    if (!drawData.creatingObject || drawData.activeObjectIndex < 0) {
      return false;
    }
    switch (drawData.creatingObject.type) {
      case EObjectType.Mask: {
        finishMaskCreatingOrEditingWhenMouseUp(event);
        return true;
      }
      case EObjectType.Rectangle:
      case EObjectType.Polygon:
      case EObjectType.Skeleton: {
        const mouse = {
          x: contentMouse.elementX,
          y: contentMouse.elementY,
        };

        const isResizingOrMoving =
          editState.startRectResizeAnchor || editState.startElementMovePoint;

        const isMouseStand =
          editState.startElementMovePoint &&
          editState.startElementMovePoint.initPoint?.x === mouse.x &&
          editState.startElementMovePoint.initPoint?.y === mouse.y;

        const isRemovePolygonPoints =
          !drawData.creatingObject &&
          isMouseStand &&
          editState.focusPolygonInfo.index > -1 &&
          editState.focusPolygonInfo.pointIndex > -1;

        if (
          drawData.AIAnnotation &&
          drawData.selectedTool === EBasicToolItem.Skeleton
        ) {
          if (
            editState.startElementMovePoint &&
            (editState.startElementMovePoint.mousePoint?.x !== mouse.x ||
              editState.startElementMovePoint.mousePoint?.y !== mouse.y)
          ) {
            onAiAnnotation(drawData, aiLabels);
          }
        }

        if (isRemovePolygonPoints) {
          const object = drawData.objectList[editState.focusObjectIndex];
          const copyObject = cloneDeep(object);
          const { index, pointIndex } = editState.focusPolygonInfo;
          const polygon = copyObject.polygon?.group[index];
          if (polygon && index > -1 && pointIndex > -1 && polygon.length >= 3) {
            polygon.splice(pointIndex, 1);
          }
          updateObject(copyObject, editState.focusObjectIndex);
        } else if (isResizingOrMoving) {
          updateAllObject(drawData.objectList);
        }

        setEditState((s) => {
          s.startRectResizeAnchor = undefined;
          s.startElementMovePoint = undefined;
        });
        return true;
      }
    }
    return false;
  };

  // =================================================================================================================
  // Annotation Eidtor
  // =================================================================================================================

  const currEditObject = useMemo(() => {
    if (drawData.activeObjectIndex > -1) {
      // Edit object
      return drawData.objectList[drawData.activeObjectIndex];
    } else if (
      drawData.creatingObject &&
      drawData.creatingObject.type === EObjectType.Mask &&
      (drawData.creatingObject.maskCanvasElement ||
        drawData.creatingObject.tempMaskSteps?.length)
    ) {
      // New mask
      return drawData.creatingObject;
    }
    return undefined;
  }, [drawData]);

  const onDeleteCurrObject = () => {
    if (drawData.activeObjectIndex > -1) {
      removeObject(drawData.activeObjectIndex);
    }
    setDrawData((s) => {
      s.creatingObject = undefined;
      s.prompt = undefined;
      s.activeObjectIndex = -1;
    });
  };

  const onFinishCurrCreate = async (label: string) => {
    if (currEditObject?.type === EObjectType.Mask) {
      const maskRle = objectToRle(
        clientSize,
        naturalSize,
        drawData.creatingObject?.tempMaskSteps || [],
        drawData.creatingObject?.maskCanvasElement,
      );
      if (maskRle && maskRle.length > 0) {
        const color = labelColors[label] || '#fff';
        const newObject = {
          type: EObjectType.Mask,
          label,
          hidden: false,
          maskRle,
          maskCanvasElement: rleToCanvas(maskRle, naturalSize, color),
          conf: 1,
        };
        if (drawData.activeObjectIndex > -1) {
          // edit mask object
          updateObject(newObject, drawData.activeObjectIndex);
        } else {
          // add mask object
          addObject(newObject, true);
        }
        setDrawData((s) => {
          s.creatingObject = undefined;
          s.prompt = undefined;
          s.segmentationMask = undefined;
          s.segmentationClicks = undefined;
          s.activeObjectIndex = -1;
        });
      } else if (maskRle) {
        // Empty mask
        message.warning(localeText('editor.anno.mask.emptyWarning'));
      } else {
        // Other error
        message.error(localeText('editor.anno.mask.translateToRleError'));
      }
    } else {
      onChangeObjectLabel(drawData.activeObjectIndex, label);
      setDrawData((s) => {
        s.creatingObject = undefined;
        s.activeObjectIndex = -1;
      });
    }
  };

  const onCloseAnnotationEditor = () => {
    setDrawData((s) => {
      s.creatingObject = undefined;
      s.activeObjectIndex = -1;
    });
  };

  // =================================================================================================================
  // Register Mouse Event
  // =================================================================================================================

  const onMouseDown: MouseEventHandler<HTMLDivElement> = () => {
    if (!visible || allowMove || isRequiring) return;

    // 1. Edit object
    if (startEditWhenMouseDown()) return;

    // 2. Create object
    if (updateCreatingWhenMouseDown()) return;

    if (!isDragToolActive) {
      // 3. New object
      startCreateWhenMouseDown();
    } else {
      // 4. Active object
      if (editState.focusObjectIndex > -1) {
        setCurrSelectedObject();
        return;
      }
      // 5. Drag object
      setAllowMove(true);
    }
  };

  const onMouseMove: MouseEventHandler<HTMLDivElement> = (event) => {
    if (!visible || !canvasRef.current || isRequiring || allowMove) return;

    if (mode !== EditorMode.Edit) return;

    /** 1. Edit object */
    if (updateEditingWhenMouseMove()) return;

    /** 2. Create Object */
    if (updateCreatingWhenMouseMove(event)) return;

    /** 3. Updata focus info */
    updateFocusInfoWhenMouseMove();
    updateMouseWhenMouseMove();
    updateRender();
  };

  const onMouseUp: MouseEventHandler<HTMLDivElement> = (event) => {
    if (!visible || !canvasRef.current || isRequiring) return;

    if (allowMove) {
      setAllowMove(false);
      return;
    }

<<<<<<< HEAD
    if (selectedAnyObject) {
      if (hoverAnyObject && hoverSelectedObject && mode === EditorMode.Edit) {
        finishEditingWhenMouseUp();
      } else {
        if (
          !isDragToolActive &&
          (drawData.creatingObject || drawData.creatingPrompt)
        ) {
          finishCreatingWhenMouseUp(event);
        }
      }
    } else {
      if (
        !isDragToolActive &&
        (drawData.creatingObject || drawData.creatingPrompt)
      ) {
        finishCreatingWhenMouseUp(event);
      }
=======
    /** 1. Edit object */
    if (finishEditingWhenMouseUp(event)) return;

    /** 2. Create Object */
    if (finishCreatingWhenMouseUp(event)) return;
  };

  // =================================================================================================================
  // Effects
  // =================================================================================================================

  const scaleObject = (
    obj: IAnnotationObject,
    preSize: ISize,
    curSize: ISize,
  ) => {
    const newObj = { ...obj };

    if (newObj.rect) {
      const newRect = translateRectZoom(newObj.rect, preSize, curSize);
      newObj.rect = { ...newObj.rect, ...newRect };
>>>>>>> 18e0c8f0
    }
    if (newObj.keypoints) {
      const { points, lines } = newObj.keypoints;
      const newPoints = points.map((point) => {
        const newPoint = translatePointZoom(point, preSize, curSize);
        return { ...point, ...newPoint };
      });
      newObj.keypoints = { points: newPoints, lines };
    }
    if (newObj.polygon) {
      const newGroups = newObj.polygon.group.map((polygon) => {
        return polygon.map((point) => {
          return translatePointZoom(point, preSize, curSize);
        });
      });
      newObj.polygon = { ...newObj.polygon, group: newGroups };
    }
    return newObj;
  };

  /**
   * Scale draw data
   * @param preSize
   * @param curSize
   */
  const scaleDrawData = (
    theDrawData: DrawData,
    preSize: ISize,
    curSize: ISize,
  ) => {
    const updateDrawData = { ...theDrawData };
    updateDrawData.objectList = updateDrawData.objectList.map((obj) => {
      return scaleObject(obj, preSize, curSize);
    });

    if (updateDrawData.creatingObject) {
      updateDrawData.creatingObject = scaleObject(
        updateDrawData.creatingObject,
        preSize,
        curSize,
      );
      if (updateDrawData.creatingObject.maskStep) {
        const newPoints = updateDrawData.creatingObject.maskStep.points.map(
          (point) => {
            return translatePointZoom(point, preSize, curSize);
          },
        );
        updateDrawData.creatingObject = {
          ...updateDrawData.creatingObject,
          maskStep: {
            ...updateDrawData.creatingObject.maskStep,
            points: newPoints,
          },
        };
      }
      if (updateDrawData.creatingObject.tempMaskSteps) {
        const newSteps = updateDrawData.creatingObject.tempMaskSteps.map(
          (step) => {
            return {
              ...step,
              points: step.points.map((point) =>
                translatePointZoom(point, preSize, curSize),
              ),
            };
          },
        );
        updateDrawData.creatingObject = {
          ...updateDrawData.creatingObject,
          tempMaskSteps: newSteps,
        };
      }
    }

    if (updateDrawData.segmentationClicks) {
      updateDrawData.segmentationClicks = updateDrawData.segmentationClicks.map(
        (click) => {
          if (click.point) {
            const newPoint = translatePointZoom(click.point, preSize, curSize);
            return {
              ...click,
              point: newPoint,
            };
          }
          return click;
        },
      );
    }

    if (updateDrawData.prompt) {
      updateDrawData.prompt = updateDrawData.prompt.map((item) => {
        if (item.type === EMaskPromptType.Point && item.point) {
          return {
            ...item,
            point: translatePointZoom(item.point, preSize, curSize),
          };
        }
        return item;
      });
    }

    setDrawData(updateDrawData);
    updateRender(updateDrawData);
  };

  /**
   * Rebuilds the draw data for the annotation tool.
   * @param {boolean} isUpdateDrawData - Optional parameter that specifies whether to update draw data.
   * @return {void}
   */
  const rebuildDrawData = (isUpdateDrawData?: boolean) => {
    if (!clientSize.width || !clientSize.height) return;
    if (isUpdateDrawData || !drawData.initialized) {
      // Initialization
      initObjectList(annotations, labelColors);
      setDrawData((s) => {
        s.initialized = true;
      });
    } else if (preClientSize) {
      // scale change
      scaleDrawData(drawData, preClientSize, clientSize);
      clearPreClientSize();
    }
  };

  /** Update canvas while data changing */
  useEffect(() => {
    updateRender();
  }, [drawData, editState]);

  /** Recalculate drawData while changing size */
  useEffect(() => {
    rebuildDrawData();
  }, [
    imagePos.current.x,
    imagePos.current.y,
    clientSize.height,
    clientSize.width,
  ]);

  /** Reset data when hiding the editor or switching images */
  useEffect(() => {
    setDrawData({
      ...cloneDeep(DEFAULT_DRAW_DATA),
      brushSize: drawData.brushSize,
      selectedTool: drawData.selectedTool,
    });
    setEditState(cloneDeep(DEFAULT_EDIT_STATE));
    clearHistory();
    if (visible) {
      const annotations = list[current]?.objects || [];
      const currAnnotations = objectsFilter
        ? objectsFilter(annotations)
        : annotations;

      setAnnotations(currAnnotations);
    }
  }, [visible, current]);

  useEffect(() => {
    document.body.style.overflow = visible ? 'hidden' : 'overlay';
  }, [visible]);

  useEffect(() => {
    if (!drawData.initialized) {
      clearHistory();
      rebuildDrawData(true);
    }
  }, [annotations]);

  const onRedo = () => {
    const record = redo();
    if (record) {
      scaleDrawData(record.drawData, record.clientSize, clientSize);
    }
  };

  const onUndo = () => {
    const record = undo();
    if (record) {
      scaleDrawData(record.drawData, record.clientSize, clientSize);
    }
  };

  const onReject = () => {
    if (mode === EditorMode.Review && onReviewResult) {
      onReviewResult(list[current]?.id || '', EQaAction.Reject);
    }
  };

  const onAccept = () => {
    if (mode === EditorMode.Review && onReviewResult) {
      onReviewResult(list[current]?.id || '', EQaAction.Accept);
    }
  };

  const selectTool = (tool: EBasicToolItem) => {
    if (mode !== EditorMode.Edit || tool === drawData.selectedTool) return;
    setDrawData((s) => {
      s.selectedTool = tool;
      if (tool === EBasicToolItem.Mask) {
        s.selectedSubTool = s.AIAnnotation
          ? ESubToolItem.AutoSegmentByBox
          : ESubToolItem.PenAdd;
      }
      s.activeObjectIndex = -1;
      s.creatingObject = undefined;
    });
  };

  const selectSubTool = (tool: ESubToolItem) => {
    if (mode !== EditorMode.Edit) return;
    setDrawData((s) => {
      s.selectedSubTool = tool;
    });
  };

  const setBrushSize = (size: number) => {
    if (mode !== EditorMode.Edit) return;
    setDrawData((s) => {
      s.brushSize = size;
    });
  };

  const displayAIModeUnavailableModal = () => {
    Modal.info({
      centered: true,
      closable: true,
      title: localeText('smartAnnotation.infoModal.title'),
      content: localeText('smartAnnotation.infoModal.content'),
      okText: localeText('smartAnnotation.infoModal.action'),
      onOk: () => {
        window.open('https://deepdataspace.com', '_blank');
      },
    });
  };

  const activeAIAnnotation = useCallback(
    (active: boolean) => {
      if (!process.env.MODEL_API_PATH && active) {
        displayAIModeUnavailableModal();
        return;
      }
      if (mode !== EditorMode.Edit) return;
      setDrawData((s) => {
        s.AIAnnotation = active;
      });
    },
    [mode],
  );

  const supportActions = useMemo(() => {
    const actions = actionElements
      ? actionElements.map((item) => ({ customElement: item }))
      : [];
    if (mode === EditorMode.Review && onReviewResult) {
      actions.push(
        ...[
          {
            customElement: (
              <Button type="primary" danger onClick={onReject}>
                {localeText('editor.reject')}
              </Button>
            ),
          },
          {
            customElement: (
              <Button type="primary" onClick={onAccept}>
                {localeText('editor.approve')}
              </Button>
            ),
          },
        ],
      );
    }
    if (mode === EditorMode.Edit && !isSeperate) {
      actions.push(
        ...[
          {
            customElement: (
              <Button
                type="primary"
                onClick={() => onSaveAnnotations(drawData)}
              >
                {localeText('editor.save')}
              </Button>
            ),
          },
        ],
      );
    }
    actions.unshift({
      customElement: (
        <>
          <ShortcutsInfo viewOnly={mode === EditorMode.View} />
          <Divider
            type="vertical"
            style={{
              height: 20,
              borderLeft: '1px solid #fff',
            }}
          />
        </>
      ),
    });
    return actions;
  }, [mode, onReviewResult, onEnterEdit, onSaveAnnotations, list[current]]);

  /** =================================================================================================================
  /** Register editor shortcut keys
  /** =================================================================================================================

  /** Save Results */
  useKeyPress(
    EDITOR_SHORTCUTS[EShortcuts.Save].shortcut,
    (event: KeyboardEvent) => {
      event.preventDefault();
      if (mode === EditorMode.Edit) {
        onSaveAnnotations(drawData);
      }
    },
    {
      exactMatch: true,
    },
  );

  /** Accept Results */
  useKeyPress(
    EDITOR_SHORTCUTS[EShortcuts.Accept].shortcut,
    (event: KeyboardEvent) => {
      event.preventDefault();
      onAccept();
    },
    {
      exactMatch: true,
    },
  );

  /** Reject Results */
  useKeyPress(
    EDITOR_SHORTCUTS[EShortcuts.Reject].shortcut,
    (event: KeyboardEvent) => {
      event.preventDefault();
      onReject();
    },
    {
      exactMatch: true,
    },
  );

  /** Pan Image */
  useKeyPress(
    EDITOR_SHORTCUTS[EShortcuts.PanImage].shortcut,
    (event: KeyboardEvent) => {
      if (!visible) return;
      event.preventDefault();
      if (event.type === 'keydown') {
        setAllowMove(true);
      } else if (event.type === 'keyup') {
        setAllowMove(false);
      }
    },
    {
      events: ['keydown', 'keyup'],
    },
  );

  /** Cancel Current Selected Object or Creaing Object */
  useKeyPress(
    EDITOR_SHORTCUTS[EShortcuts.CancelCurrObject].shortcut,
    (event: KeyboardEvent) => {
      if (!visible) return;
      if (event.type === 'keyup') {
        if (drawData.creatingObject) {
          setDrawData((s) => {
            if (
              s.creatingObject?.type === EObjectType.Mask &&
              s.creatingObject?.maskStep?.points?.length &&
              s.creatingObject?.tempMaskSteps?.length
            ) {
              // Creating single Mask
              s.creatingObject.maskStep = undefined;
            } else {
              s.creatingObject = undefined;
              s.activeObjectIndex = -1;
            }
            if (s.AIAnnotation) {
              s.segmentationClicks = undefined;
              s.segmentationMask = undefined;
              s.activeRectWhileLoading = undefined;
              s.prompt = undefined;
            }
          });
        } else {
          setDrawData((s) => {
            s.activeObjectIndex = -1;
          });
        }
      }
    },
    { events: ['keydown', 'keyup'] },
  );

  /** Hide Current Selected Object */
  useKeyPress(
    EDITOR_SHORTCUTS[EShortcuts.HideCurrObject].shortcut,
    (event) => {
      if (drawData.activeObjectIndex === -1) return;
      event.preventDefault();
      onChangeObjectHidden(
        drawData.activeObjectIndex,
        !drawData.objectList[drawData.activeObjectIndex].hidden,
      );
    },
    {
      exactMatch: true,
    },
  );

  /** Hide the Category of Current Object */
  useKeyPress(
    EDITOR_SHORTCUTS[EShortcuts.HideCurrCategory].shortcut,
    (event) => {
      if (drawData.activeObjectIndex === -1) return;
      event.preventDefault();
      const { label, hidden } = drawData.objectList[drawData.activeObjectIndex];
      onChangeCategoryHidden(label, !hidden);
    },
    {
      exactMatch: true,
    },
  );

  /** Delete Current Selected Object */
  useKeyPress(
    EDITOR_SHORTCUTS[EShortcuts.DeleteCurrObject].shortcut,
    (event) => {
      if (!visible || mode !== EditorMode.Edit) return;
      if (['Delete', 'Backspace'].includes(event.key)) {
        if (drawData.activeObjectIndex > -1) {
          removeObject(drawData.activeObjectIndex);
        }
      }
    },
    { events: ['keyup'] },
  );

  if (visible) {
    return (
      <div className={styles.editor}>
        <TopTools
          className={styles.topTools}
          leftTools={
            isSeperate
              ? []
              : [
                  {
                    title: localeText('editor.exit'),
                    icon: <ArrowLeftOutlined />,
                    onClick: () => onCancelAnnotations(),
                  },
                ]
          }
          rightTools={supportActions}
        >
          {pagination && pagination.show && (
            <TopPagination
              list={list}
              current={current}
              total={pagination.total}
              customText={pagination.customText}
              customDisableNext={pagination.customDisableNext}
              onPrev={onPrev}
              onNext={onNext}
            />
          )}
        </TopTools>
        <div className={styles.container}>
          <div className={styles.leftSlider}></div>
          <div
            className={styles.centerContent}
            onMouseMove={onMouseMove}
            onMouseDown={onMouseDown}
            onMouseUp={onMouseUp}
          >
            {CanvasContainer({
              className: styles.editWrap,
              children: (
                <>
                  <img
                    ref={imgRef}
                    src={list[current]?.urlFullRes}
                    alt="pic"
                    onLoad={onLoadImg}
                  />
                  <canvas
                    ref={canvasRef}
                    onContextMenu={(
                      event: React.MouseEvent<HTMLCanvasElement>,
                    ) => event.preventDefault()}
                    draggable={false}
                  />
                  <canvas
                    ref={activeCanvasRef}
                    onContextMenu={(
                      event: React.MouseEvent<HTMLCanvasElement>,
                    ) => event.preventDefault()}
                    draggable={false}
                  />
                  {renderPopoverMenu()}
                </>
              ),
            })}
            {mode === EditorMode.Edit &&
              !(
                drawData.selectedTool === EBasicToolItem.Skeleton &&
                drawData.AIAnnotation
              ) && (
                <AnnotationEditor
                  hideTitle={currEditObject?.type === EObjectType.Mask}
                  allowAddCategory={isSeperate}
                  latestLabel={editState.latestLabel}
                  categories={categories}
                  currEditObject={currEditObject}
                  onCreateCategory={onCreateCategory}
                  onDeleteCurrObject={onDeleteCurrObject}
                  onFinishCurrCreate={onFinishCurrCreate}
                  onCloseAnnotationEditor={onCloseAnnotationEditor}
                />
              )}
            <SmartAnnotationControl
              drawData={drawData}
              aiLabels={aiLabels}
              categories={categories}
              setAiLabels={setAiLabels}
              onExitAIAnnotation={() => {
                setDrawData((s) => {
                  s.AIAnnotation = false;
                  s.creatingObject = undefined;
                  s.segmentationClicks = undefined;
                  s.segmentationMask = undefined;
                  s.prompt = undefined;
                });
              }}
              onAiAnnotation={() => onAiAnnotation(drawData, aiLabels)}
              onSaveCurrCreate={() => {
                addObject({
                  type: EObjectType.Polygon,
                  polygon: drawData.creatingObject?.polygon,
                  label: drawData.creatingObject?.label || '',
                  hidden: false,
                });
                setDrawData((s) => {
                  s.activeObjectIndex = s.objectList.length - 1;
                  s.segmentationClicks = undefined;
                  s.segmentationMask = undefined;
<<<<<<< HEAD
                  s.creatingObject = undefined;
                  s.prompt = undefined;
=======
>>>>>>> 18e0c8f0
                });
              }}
              onCancelCurrCreate={() => {
                setDrawData((s) => {
                  s.creatingObject = undefined;
                  s.activeObjectIndex = -1;
                  s.segmentationClicks = undefined;
                  s.segmentationMask = undefined;
                  s.prompt = undefined;
                });
              }}
              onChangeConfidenceRange={(range) => {
                setDrawData((s) => {
                  const filterObjects = s.objectList.map((obj) => {
                    if (obj.conf === undefined) return obj;
                    obj.hidden =
                      obj.conf < range[0] || obj.conf > range[1] ? true : false;
                    return obj;
                  });
                  s.objectList = filterObjects;
                  const visibleCount = filterObjects.reduce((sum, obj) => {
                    return sum + (obj.hidden ? 0 : 1);
                  }, 0);
                  message.success(
                    localeText('smartAnnotation.msg.confResults', {
                      count: visibleCount,
                    }),
                  );
                });
              }}
              onApplyCurVisibleObjects={() => {
                setDrawData((s) => {
                  const visibleObjects = s.objectList.filter((obj) => {
                    return (
                      (!obj.hidden && obj.type === EObjectType.Skeleton) ||
                      obj.type !== EObjectType.Skeleton
                    );
                  });
                  s.objectList = visibleObjects;
                  message.success(
                    localeText('smartAnnotation.msg.applyConf', {
                      count: visibleObjects.length,
                    }),
                  );
                });
              }}
              onCreateCategory={onCreateCategory}
            />
            <ScaleToolBar
              scale={scale}
              onZoomIn={onZoomIn}
              onZoomOut={onZoomOut}
              onReset={onReset}
            />
            {mode === EditorMode.Edit && (
              <>
                <MainToolBar
                  selectedTool={drawData.selectedTool}
                  isAIAnnotationActive={drawData.AIAnnotation}
                  onChangeSelectedTool={(type) => {
                    selectTool(type);
                    setAiLabels([]);
                  }}
                  onActiveAIAnnotation={activeAIAnnotation}
                  undo={onUndo}
                  redo={onRedo}
                />
                {drawData.selectedTool === EBasicToolItem.Mask && (
                  <SubToolBar
                    selectedSubTool={drawData.selectedSubTool}
                    isAIAnnotationActive={drawData.AIAnnotation}
                    brushSize={drawData.brushSize}
                    onChangeSubTool={(type) => {
                      selectSubTool(type);
                    }}
                    onChangeBrushSize={(value) => {
                      setBrushSize(value);
                    }}
                    onActiveAIAnnotation={activeAIAnnotation}
                  />
                )}
              </>
            )}
          </div>
          <ObjectList
            supportEdit={mode === EditorMode.Edit}
            className={styles.rightSlider}
            objects={drawData.objectList}
            labelColors={labelColors}
            activeObjectIndex={drawData.activeObjectIndex}
            focusObjectIndex={editState.focusObjectIndex}
            focusEleIndex={editState.focusEleIndex}
            focusEleType={editState.focusEleType}
            isMovingElement={!!editState.startElementMovePoint}
            activeClassName={drawData.activeClassName}
            onFocusObject={(index) =>
              setEditState((s) => {
                s.focusObjectIndex = index;
              })
            }
            onActiveObject={(index) => {
              setCurrSelectedObject(index);
            }}
            onFocusElement={(index) =>
              setEditState((s) => {
                s.focusEleIndex = index;
              })
            }
            onChangeFocusEleType={(type) => {
              setEditState((s) => {
                s.focusEleType = type;
              });
            }}
            onCancelMovingStatus={() => {
              setEditState((s) => {
                s.startElementMovePoint = undefined;
              });
            }}
            onChangeObjectHidden={onChangeObjectHidden}
            onChangeCategoryHidden={onChangeCategoryHidden}
            onDeleteObject={removeObject}
            onChangeEleVisible={onChangeElementVisible}
            onChangePointVisible={onChangePointVisible}
            onConvertPolygonToAIMode={(objIndex) => {
              if (!process.env.MODEL_API_PATH) {
                displayAIModeUnavailableModal();
                return;
              }
              setDrawData((s) => {
                s.AIAnnotation = true;
                s.selectedTool = EBasicToolItem.Polygon;
                s.creatingObject = {
                  type: EObjectType.Polygon,
                  label: drawData.objectList[objIndex].label,
                  hidden: false,
                  polygon: {
                    visible: true,
                    group: drawData.objectList[objIndex].polygon?.group || [],
                  },
                };
                s.activeObjectIndex = -1;
                const objectList = [...s.objectList];
                objectList.splice(objIndex, 1);
                s.objectList = [...objectList];
              });
            }}
            onChangeActiveClassName={onChangeActiveClass}
          />
        </div>
      </div>
    );
  } else {
    return <></>;
  }
};

export default Edit;<|MERGE_RESOLUTION|>--- conflicted
+++ resolved
@@ -242,26 +242,6 @@
     mode,
   });
 
-<<<<<<< HEAD
-=======
-  const { onAiAnnotation, onSaveAnnotations, onCancelAnnotations } = useActions(
-    {
-      list,
-      current,
-      setDrawData,
-      isRequiring,
-      setIsRequiring,
-      naturalSize,
-      clientSize,
-      onCancel,
-      onSave,
-      updateAllObject,
-      hadChangeRecord,
-      latestLabel: editState.latestLabel,
-    },
-  );
-
->>>>>>> 18e0c8f0
   const {
     aiLabels,
     setAiLabels,
@@ -300,7 +280,7 @@
       onSave,
       updateAllObject,
       hadChangeRecord,
-      latestLabel: '',
+      latestLabel: editState.latestLabel,
       labelColors,
     },
   );
@@ -710,7 +690,350 @@
     }
   };
 
-<<<<<<< HEAD
+  const updateEditingRender = (creatingObject: ICreatingObject) => {
+    // draw currently annotated objects
+    const canvasCoordObject = translateAnnotCoord(creatingObject, {
+      x: -imagePos.current.x,
+      y: -imagePos.current.y,
+    });
+    const { rect, keypoints, polygon, label } = canvasCoordObject;
+
+    const color = labelColors[label] || '#fff';
+    const isFocus = editState.focusObjectIndex === drawData.activeObjectIndex;
+    const [fillAlpha, strokeAlpha] = isFocus
+      ? [ANNO_FILL_ALPHA.FOCUS, ANNO_STROKE_ALPHA.FOCUS]
+      : [ANNO_FILL_ALPHA.CREATING, ANNO_STROKE_ALPHA.CREATING];
+
+    switch (creatingObject.type) {
+      case EObjectType.Rectangle: {
+        if (rect && rect.visible) {
+          renderRect(
+            activeCanvasRef.current!,
+            rect,
+            color,
+            strokeAlpha,
+            fillAlpha,
+          );
+          renderRectActive(activeCanvasRef.current!, rect);
+        }
+        break;
+      }
+      case EObjectType.Polygon: {
+        if (polygon && polygon.visible) {
+          const innerPolygonIdx = getInnerPolygonIndexFromGroup(polygon.group);
+          const isFocusOnPolygon =
+            isFocus &&
+            editState.focusEleType === EElementType.Polygon &&
+            editState.focusEleIndex === 0;
+
+          polygon.group.forEach((polygon, index) => {
+            if (!innerPolygonIdx.includes(index)) {
+              const fillColor = isFocusOnPolygon
+                ? hexToRgba(color, 0.2)
+                : 'transparent';
+              drawPolygonWithFill(
+                activeCanvasRef.current,
+                polygon,
+                fillColor,
+                hexToRgba(color, strokeAlpha),
+                2,
+                LABELS_STROKE_DASH[0],
+              );
+            }
+          });
+
+          innerPolygonIdx.forEach((index) => {
+            const fillColor = isFocusOnPolygon
+              ? 'rgba(255, 255, 255, 0.8)'
+              : 'transparent';
+            drawPolygonWithFill(
+              activeCanvasRef.current,
+              polygon.group[index],
+              fillColor,
+              hexToRgba(color, strokeAlpha),
+              2,
+              LABELS_STROKE_DASH[0],
+            );
+          });
+
+          // draw points when actived
+          polygon.group.forEach((points) => {
+            points.forEach((point) => {
+              drawCircleWithFill(
+                activeCanvasRef.current!,
+                point,
+                4,
+                color,
+                2,
+                '#fff',
+              );
+            });
+          });
+
+          // drawHighlight point when foucs
+          const { index, pointIndex, lineIndex } = editState.focusPolygonInfo;
+          if (index > -1 && pointIndex > -1) {
+            const focusPoint = polygon.group[index][pointIndex];
+            if (focusPoint) {
+              drawCircleWithFill(
+                activeCanvasRef.current!,
+                focusPoint,
+                4,
+                '#fff',
+                5,
+                color,
+              );
+            }
+          } else if (index > -1 && lineIndex > -1) {
+            const lines = getLinesFromPolygon(polygon.group[index]);
+            if (lines[lineIndex]) {
+              const { start, end } = lines[lineIndex];
+              const midPoint = getMidPointFromTwoPoints(start, end);
+              if (midPoint) {
+                drawCircleWithFill(
+                  activeCanvasRef.current!,
+                  midPoint,
+                  4,
+                  '#fff',
+                  5,
+                  color,
+                );
+              }
+            }
+          }
+        }
+        break;
+      }
+      case EObjectType.Skeleton: {
+        if (rect && rect.visible) {
+          // editing
+          renderRect(
+            activeCanvasRef.current!,
+            rect,
+            color,
+            strokeAlpha,
+            fillAlpha,
+          );
+          renderRectActive(activeCanvasRef.current!, rect);
+        }
+        if (keypoints) {
+          renderKeypoints(
+            activeCanvasRef.current!,
+            keypoints,
+            color,
+            strokeAlpha,
+          );
+
+          // draw hightlight circle
+          if (
+            isFocus &&
+            editState.focusEleType === EElementType.Circle &&
+            keypoints.points[editState.focusEleIndex]
+          ) {
+            const { x, y, visible, color } =
+              keypoints.points[editState.focusEleIndex];
+            if (visible === KEYPOINTS_VISIBLE_TYPE.labeledVisible) {
+              drawCircleWithFill(
+                activeCanvasRef.current!,
+                { x, y },
+                4,
+                color,
+                5,
+                '#fff',
+              );
+            }
+          }
+        }
+        break;
+      }
+      case EObjectType.Mask: {
+        renderMask(
+          activeCanvasRef.current!,
+          creatingObject,
+          imagePos.current,
+          color,
+          {
+            x: containerMouse.elementX,
+            y: containerMouse.elementY,
+          },
+          clientSize,
+          naturalSize,
+        );
+        break;
+      }
+      default:
+        break;
+    }
+  };
+
+  const updateRenderActiveCanvas = (updateDrawData?: DrawData) => {
+    if (!visible || !activeCanvasRef.current) return;
+
+    resizeSmoothCanvas(activeCanvasRef.current, {
+      width: containerMouse.elementW,
+      height: containerMouse.elementH,
+    });
+    activeCanvasRef.current.getContext('2d')!.imageSmoothingEnabled = false;
+    clearCanvas(activeCanvasRef.current);
+
+    const theDrawData = updateDrawData || drawData;
+    if (!theDrawData.creatingObject) return;
+
+    if (theDrawData.activeObjectIndex > -1) {
+      updateEditingRender(theDrawData.creatingObject);
+    } else {
+      updateCreatingRender(theDrawData.creatingObject);
+    }
+  };
+
+  const updateRender = (updateDrawData?: DrawData) => {
+    if (!visible || !canvasRef.current || !imgRef.current) return;
+
+    resizeSmoothCanvas(canvasRef.current, {
+      width: containerMouse.elementW,
+      height: containerMouse.elementH,
+    });
+    canvasRef.current.getContext('2d')!.imageSmoothingEnabled = false;
+    clearCanvas(canvasRef.current);
+
+    drawImage(canvasRef.current, imgRef.current, {
+      x: imagePos.current.x,
+      y: imagePos.current.y,
+      width: clientSize.width,
+      height: clientSize.height,
+    });
+
+    const theDrawData = updateDrawData || drawData;
+
+    // draw esisting objects
+    theDrawData.objectList.forEach((obj, index) => {
+      if (obj.hidden || index === theDrawData.activeObjectIndex) return;
+
+      const canvasCoordObject = translateAnnotCoord(obj, {
+        x: -imagePos.current.x,
+        y: -imagePos.current.y,
+      });
+      const { rect, keypoints, polygon, maskCanvasElement, label } =
+        canvasCoordObject;
+      const isFocus = editState.focusObjectIndex === index;
+
+      // Color styles
+      const color = labelColors[label] || '#fff';
+      const [fillAlpha, strokeAlpha, maskAlpha] = isFocus
+        ? [
+            ANNO_FILL_ALPHA.FOCUS,
+            ANNO_STROKE_ALPHA.FOCUS,
+            ANNO_MASK_ALPHA.FOCUS,
+          ]
+        : [
+            ANNO_FILL_ALPHA.DEFAULT,
+            ANNO_STROKE_ALPHA.DEFAULT,
+            ANNO_MASK_ALPHA.DEFAULT,
+          ];
+
+      // Change globalAlpha when creating / editing object
+      setCanvasGlobalAlpha(
+        canvasRef.current!,
+        drawData.creatingObject ? 0.3 : 1,
+      );
+
+      // draw rect
+      if (rect && rect.visible) {
+        renderRect(canvasRef.current!, rect, color, strokeAlpha, fillAlpha);
+      }
+
+      // draw keypoints
+      if (keypoints) {
+        renderKeypoints(canvasRef.current!, keypoints, color, strokeAlpha);
+      }
+
+      // draw polygon
+      if (polygon && polygon.visible) {
+        renderPolygon(
+          canvasRef.current!,
+          polygon,
+          color,
+          strokeAlpha,
+          fillAlpha,
+        );
+      }
+
+      // draw mask
+      if (maskCanvasElement && theDrawData.activeObjectIndex !== index) {
+        const ctx = canvasRef.current!.getContext(
+          '2d',
+        ) as CanvasRenderingContext2D;
+        const tempAlpha = ctx.globalAlpha;
+        ctx.globalAlpha = ctx.globalAlpha * maskAlpha;
+        drawImage(canvasRef.current!, maskCanvasElement, {
+          x: imagePos.current.x,
+          y: imagePos.current.y,
+          width: clientSize.width,
+          height: clientSize.height,
+        });
+        // restore
+        ctx.globalAlpha = tempAlpha;
+      }
+    });
+
+    // draw segmentation reference points
+    if (theDrawData.segmentationClicks) {
+      theDrawData.segmentationClicks.forEach((click) => {
+        const canvasCoordPoint = translatePointCoord(click.point, {
+          x: -imagePos.current.x,
+          y: -imagePos.current.y,
+        });
+        drawCircleWithFill(
+          canvasRef.current!,
+          canvasCoordPoint,
+          3,
+          click.isPositive ? 'green' : 'red',
+          0,
+          '#fff',
+        );
+      });
+    }
+
+    // draw propmt while using mask tools
+    if (theDrawData.prompt && theDrawData.prompt.length > 0) {
+      const latestPrompt = theDrawData.prompt[theDrawData.prompt.length - 1];
+      if (
+        latestPrompt &&
+        latestPrompt.type === EMaskPromptType.Point &&
+        latestPrompt.point &&
+        isRequiring
+      ) {
+        const canvasCoordPoint = translatePointCoord(latestPrompt.point, {
+          x: -imagePos.current.x,
+          y: -imagePos.current.y,
+        });
+        drawCircleWithFill(
+          activeCanvasRef.current!,
+          canvasCoordPoint,
+          5,
+          latestPrompt.isPositive ? 'green' : 'red',
+          3,
+          '#fff',
+        );
+      }
+    }
+
+    // draw active area while loading ai annotations
+    if (isRequiring && theDrawData.activeRectWhileLoading) {
+      const canvasCoordRect = translateRectCoord(
+        theDrawData.activeRectWhileLoading,
+        {
+          x: -imagePos.current.x,
+          y: -imagePos.current.y,
+        },
+      );
+      shadeEverythingButRect(activeCanvasRef.current!, canvasCoordRect);
+    }
+
+    // draw creating object
+    updateRenderActiveCanvas(updateDrawData);
+
+    // draw creating prompt
     if (theDrawData.creatingPrompt) {
       const strokeColor = ANNO_STROKE_COLOR.CREATING;
       const fillColor = ANNO_FILL_COLOR.CREATING;
@@ -753,9 +1076,9 @@
             },
           );
           drawQuadraticPath(
-            maskCanvasRef.current!,
+            activeCanvasRef.current!,
             canvasCoordStroke,
-            hexToRgba(strokeColor, ANNO_STROKE_ALPHA.CREATING_MASK),
+            hexToRgba(strokeColor, ANNO_MASK_ALPHA.CREATING),
             (theDrawData.creatingPrompt.radius! * clientSize.width) /
               naturalSize.width,
           );
@@ -765,383 +1088,6 @@
           break;
       }
     }
-
-    // draw esisting objects
-    theDrawData.objectList.forEach((obj, index) => {
-      if (obj.hidden) return;
-
-      const isActive = drawData.activeObjectIndex === index;
-      const isFocus = editState.focusObjectIndex === index;
-
-      let fillAlpha = ANNO_FILL_ALPHA.DEFAULT;
-      let strokeAlpha = ANNO_STROKE_ALPHA.DEFAULT;
-
-      if (selectedAnyObject) {
-        if (isActive) {
-          fillAlpha = ANNO_FILL_ALPHA.ACTIVE;
-          strokeAlpha = ANNO_STROKE_ALPHA.ACTIVE;
-        } else {
-          if (hoverAnyObject && isFocus) {
-            fillAlpha = ANNO_FILL_ALPHA.FOCUS;
-            strokeAlpha = ANNO_STROKE_ALPHA.FOCUS;
-          } else {
-            fillAlpha = ANNO_FILL_ALPHA.OTHER;
-            strokeAlpha = ANNO_STROKE_ALPHA.OTHER;
-          }
-        }
-      } else {
-        if (theDrawData.creatingObject) {
-          fillAlpha = ANNO_FILL_ALPHA.OTHER;
-          strokeAlpha = ANNO_STROKE_ALPHA.OTHER;
-        } else {
-          if (hoverAnyObject && isFocus) {
-            fillAlpha = ANNO_FILL_ALPHA.FOCUS;
-            strokeAlpha = ANNO_STROKE_ALPHA.FOCUS;
-          }
-=======
-  const updateEditingRender = (creatingObject: ICreatingObject) => {
-    // draw currently annotated objects
-    const canvasCoordObject = translateAnnotCoord(creatingObject, {
-      x: -imagePos.current.x,
-      y: -imagePos.current.y,
-    });
-    const { rect, keypoints, polygon, label } = canvasCoordObject;
-
-    const color = labelColors[label] || '#fff';
-    const isFocus = editState.focusObjectIndex === drawData.activeObjectIndex;
-    const [fillAlpha, strokeAlpha] = isFocus
-      ? [ANNO_FILL_ALPHA.FOCUS, ANNO_STROKE_ALPHA.FOCUS]
-      : [ANNO_FILL_ALPHA.CREATING, ANNO_STROKE_ALPHA.CREATING];
-
-    switch (creatingObject.type) {
-      case EObjectType.Rectangle: {
-        if (rect && rect.visible) {
-          renderRect(
-            activeCanvasRef.current!,
-            rect,
-            color,
-            strokeAlpha,
-            fillAlpha,
-          );
-          renderRectActive(activeCanvasRef.current!, rect);
->>>>>>> 18e0c8f0
-        }
-        break;
-      }
-      case EObjectType.Polygon: {
-        if (polygon && polygon.visible) {
-          const innerPolygonIdx = getInnerPolygonIndexFromGroup(polygon.group);
-          const isFocusOnPolygon =
-            isFocus &&
-            editState.focusEleType === EElementType.Polygon &&
-            editState.focusEleIndex === 0;
-
-          polygon.group.forEach((polygon, index) => {
-            if (!innerPolygonIdx.includes(index)) {
-              const fillColor = isFocusOnPolygon
-                ? hexToRgba(color, 0.2)
-                : 'transparent';
-              drawPolygonWithFill(
-                activeCanvasRef.current,
-                polygon,
-                fillColor,
-                hexToRgba(color, strokeAlpha),
-                2,
-                LABELS_STROKE_DASH[0],
-              );
-            }
-          });
-
-          innerPolygonIdx.forEach((index) => {
-            const fillColor = isFocusOnPolygon
-              ? 'rgba(255, 255, 255, 0.8)'
-              : 'transparent';
-            drawPolygonWithFill(
-              activeCanvasRef.current,
-              polygon.group[index],
-              fillColor,
-              hexToRgba(color, strokeAlpha),
-              2,
-              LABELS_STROKE_DASH[0],
-            );
-          });
-
-          // draw points when actived
-          polygon.group.forEach((points) => {
-            points.forEach((point) => {
-              drawCircleWithFill(
-                activeCanvasRef.current!,
-                point,
-                4,
-                color,
-                2,
-                '#fff',
-              );
-            });
-          });
-
-          // drawHighlight point when foucs
-          const { index, pointIndex, lineIndex } = editState.focusPolygonInfo;
-          if (index > -1 && pointIndex > -1) {
-            const focusPoint = polygon.group[index][pointIndex];
-            if (focusPoint) {
-              drawCircleWithFill(
-                activeCanvasRef.current!,
-                focusPoint,
-                4,
-                '#fff',
-                5,
-                color,
-              );
-            }
-          } else if (index > -1 && lineIndex > -1) {
-            const lines = getLinesFromPolygon(polygon.group[index]);
-            if (lines[lineIndex]) {
-              const { start, end } = lines[lineIndex];
-              const midPoint = getMidPointFromTwoPoints(start, end);
-              if (midPoint) {
-                drawCircleWithFill(
-                  activeCanvasRef.current!,
-                  midPoint,
-                  4,
-                  '#fff',
-                  5,
-                  color,
-                );
-              }
-            }
-          }
-        }
-        break;
-      }
-      case EObjectType.Skeleton: {
-        if (rect && rect.visible) {
-          // editing
-          renderRect(
-            activeCanvasRef.current!,
-            rect,
-            color,
-            strokeAlpha,
-            fillAlpha,
-          );
-          renderRectActive(activeCanvasRef.current!, rect);
-        }
-        if (keypoints) {
-          renderKeypoints(
-            activeCanvasRef.current!,
-            keypoints,
-            color,
-            strokeAlpha,
-          );
-
-          // draw hightlight circle
-          if (
-            isFocus &&
-            editState.focusEleType === EElementType.Circle &&
-            keypoints.points[editState.focusEleIndex]
-          ) {
-            const { x, y, visible, color } =
-              keypoints.points[editState.focusEleIndex];
-            if (visible === KEYPOINTS_VISIBLE_TYPE.labeledVisible) {
-              drawCircleWithFill(
-                activeCanvasRef.current!,
-                { x, y },
-                4,
-                color,
-                5,
-                '#fff',
-              );
-            }
-          }
-        }
-        break;
-      }
-      case EObjectType.Mask: {
-        renderMask(
-          activeCanvasRef.current!,
-          creatingObject,
-          imagePos.current,
-          color,
-          {
-            x: containerMouse.elementX,
-            y: containerMouse.elementY,
-          },
-          clientSize,
-          naturalSize,
-        );
-        break;
-      }
-      default:
-        break;
-    }
-  };
-
-  const updateRenderActiveCanvas = (updateDrawData?: DrawData) => {
-    if (!visible || !activeCanvasRef.current) return;
-
-    resizeSmoothCanvas(activeCanvasRef.current, {
-      width: containerMouse.elementW,
-      height: containerMouse.elementH,
-    });
-    activeCanvasRef.current.getContext('2d')!.imageSmoothingEnabled = false;
-    clearCanvas(activeCanvasRef.current);
-
-    const theDrawData = updateDrawData || drawData;
-    if (!theDrawData.creatingObject) return;
-
-    if (theDrawData.activeObjectIndex > -1) {
-      updateEditingRender(theDrawData.creatingObject);
-    } else {
-      updateCreatingRender(theDrawData.creatingObject);
-    }
-  };
-
-  const updateRender = (updateDrawData?: DrawData) => {
-    if (!visible || !canvasRef.current || !imgRef.current) return;
-
-    resizeSmoothCanvas(canvasRef.current, {
-      width: containerMouse.elementW,
-      height: containerMouse.elementH,
-    });
-    canvasRef.current.getContext('2d')!.imageSmoothingEnabled = false;
-    clearCanvas(canvasRef.current);
-
-    drawImage(canvasRef.current, imgRef.current, {
-      x: imagePos.current.x,
-      y: imagePos.current.y,
-      width: clientSize.width,
-      height: clientSize.height,
-    });
-
-    const theDrawData = updateDrawData || drawData;
-
-    // draw esisting objects
-    theDrawData.objectList.forEach((obj, index) => {
-      if (obj.hidden || index === theDrawData.activeObjectIndex) return;
-
-      const canvasCoordObject = translateAnnotCoord(obj, {
-        x: -imagePos.current.x,
-        y: -imagePos.current.y,
-      });
-      const { rect, keypoints, polygon, maskCanvasElement, label } =
-        canvasCoordObject;
-      const isFocus = editState.focusObjectIndex === index;
-
-      // Color styles
-      const color = labelColors[label] || '#fff';
-      const [fillAlpha, strokeAlpha, maskAlpha] = isFocus
-        ? [
-            ANNO_FILL_ALPHA.FOCUS,
-            ANNO_STROKE_ALPHA.FOCUS,
-            ANNO_MASK_ALPHA.FOCUS,
-          ]
-        : [
-            ANNO_FILL_ALPHA.DEFAULT,
-            ANNO_STROKE_ALPHA.DEFAULT,
-            ANNO_MASK_ALPHA.DEFAULT,
-          ];
-
-      // Change globalAlpha when creating / editing object
-      setCanvasGlobalAlpha(
-        canvasRef.current!,
-        drawData.creatingObject ? 0.3 : 1,
-      );
-
-      // draw rect
-      if (rect && rect.visible) {
-        renderRect(canvasRef.current!, rect, color, strokeAlpha, fillAlpha);
-      }
-
-      // draw keypoints
-      if (keypoints) {
-        renderKeypoints(canvasRef.current!, keypoints, color, strokeAlpha);
-      }
-
-      // draw polygon
-      if (polygon && polygon.visible) {
-        renderPolygon(
-          canvasRef.current!,
-          polygon,
-          color,
-          strokeAlpha,
-          fillAlpha,
-        );
-      }
-
-      // draw mask
-      if (maskCanvasElement && theDrawData.activeObjectIndex !== index) {
-        const ctx = canvasRef.current!.getContext(
-          '2d',
-        ) as CanvasRenderingContext2D;
-        const tempAlpha = ctx.globalAlpha;
-        ctx.globalAlpha = ctx.globalAlpha * maskAlpha;
-        drawImage(canvasRef.current!, maskCanvasElement, {
-          x: imagePos.current.x,
-          y: imagePos.current.y,
-          width: clientSize.width,
-          height: clientSize.height,
-        });
-        // restore
-        ctx.globalAlpha = tempAlpha;
-      }
-    });
-
-    // draw segmentation reference points
-    if (theDrawData.segmentationClicks) {
-      theDrawData.segmentationClicks.forEach((click) => {
-        const canvasCoordPoint = translatePointCoord(click.point, {
-          x: -imagePos.current.x,
-          y: -imagePos.current.y,
-        });
-        drawCircleWithFill(
-          canvasRef.current!,
-          canvasCoordPoint,
-          3,
-          click.isPositive ? 'green' : 'red',
-          0,
-          '#fff',
-        );
-      });
-    }
-
-    // draw propmt while using mask tools
-    if (theDrawData.prompt && theDrawData.prompt.length > 0) {
-      const latestPrompt = theDrawData.prompt[theDrawData.prompt.length - 1];
-      if (
-        latestPrompt &&
-        latestPrompt.type === EMaskPromptType.Point &&
-        latestPrompt.point &&
-        isRequiring
-      ) {
-        const canvasCoordPoint = translatePointCoord(latestPrompt.point, {
-          x: -imagePos.current.x,
-          y: -imagePos.current.y,
-        });
-        drawCircleWithFill(
-          maskCanvasRef.current!,
-          canvasCoordPoint,
-          5,
-          latestPrompt.isPositive ? 'green' : 'red',
-          3,
-          '#fff',
-        );
-      }
-    }
-
-    // draw active area while loading ai annotations
-    if (isRequiring && theDrawData.activeRectWhileLoading) {
-      const canvasCoordRect = translateRectCoord(
-        theDrawData.activeRectWhileLoading,
-        {
-          x: -imagePos.current.x,
-          y: -imagePos.current.y,
-        },
-      );
-      shadeEverythingButRect(activeCanvasRef.current!, canvasCoordRect);
-    }
-
-    // draw creating object
-    updateRenderActiveCanvas(updateDrawData);
   };
 
   /** =================================================================================================================
@@ -1365,58 +1311,94 @@
   };
 
   const updateMaskCreatingOrEditingWhenMouseDown = () => {
-    if (
-      ![
-        ESubToolItem.BrushAdd,
-        ESubToolItem.BrushErase,
-        ESubToolItem.PenAdd,
-        ESubToolItem.PenErase,
-      ].includes(drawData.selectedSubTool)
-    )
-      return;
-
     const mouse = {
       x: contentMouse.elementX,
       y: contentMouse.elementY,
     };
     setDrawData((s) => {
-      if (!s.creatingObject) return s;
-      if (s.creatingObject.maskStep) {
-        // add points for currently path
-        s.creatingObject.maskStep.points.push(mouse);
-        // judege to close path
-        if (
-          [ESubToolItem.PenAdd, ESubToolItem.PenErase].includes(
-            s.selectedSubTool,
-          ) &&
-          isPointOnPoint(s.creatingObject.maskStep.points[0], contentMouse)
-        ) {
-          s.creatingObject.tempMaskSteps?.push(s.creatingObject.maskStep);
-          s.creatingObject.maskStep = undefined;
-        }
-      } else {
-        // init new step for creating points
-        s.creatingObject.maskStep = {
-          tool: s.selectedSubTool,
-          positive:
-            s.selectedSubTool === ESubToolItem.PenAdd ||
-            s.selectedSubTool === ESubToolItem.BrushAdd,
-          points: [mouse],
-          radius: s.brushSize,
-        };
-      }
-      if (
-        ![ESubToolItem.BrushAdd, ESubToolItem.BrushErase].includes(
-          s.selectedSubTool,
-        )
-      ) {
-        // Brush tool need not push history when mousedown
-        updateHistory(
-          cloneDeep({
-            drawData: s,
-            clientSize,
-          }),
-        );
+      switch (s.selectedSubTool) {
+        case ESubToolItem.PenAdd:
+        case ESubToolItem.PenErase:
+        case ESubToolItem.BrushAdd:
+        case ESubToolItem.BrushErase:
+          if (s.creatingObject) {
+            if (s.creatingObject.maskStep) {
+              // add points for currently path
+              s.creatingObject.maskStep.points.push(mouse);
+              // judege to close path
+              if (
+                [ESubToolItem.PenAdd, ESubToolItem.PenErase].includes(
+                  s.selectedSubTool,
+                ) &&
+                isPointOnPoint(
+                  s.creatingObject.maskStep.points[0],
+                  contentMouse,
+                )
+              ) {
+                s.creatingObject.tempMaskSteps?.push(s.creatingObject.maskStep);
+                s.creatingObject.maskStep = undefined;
+              }
+            } else {
+              // init new step for creating points
+              s.creatingObject.maskStep = {
+                tool: s.selectedSubTool,
+                positive:
+                  s.selectedSubTool === ESubToolItem.PenAdd ||
+                  s.selectedSubTool === ESubToolItem.BrushAdd,
+                points: [mouse],
+                radius: s.brushSize,
+              };
+            }
+            if (
+              ![ESubToolItem.BrushAdd, ESubToolItem.BrushErase].includes(
+                s.selectedSubTool,
+              )
+            ) {
+              // Brush tool need not push history when mousedown
+              updateHistory(
+                cloneDeep({
+                  drawData: s,
+                  clientSize,
+                }),
+              );
+            }
+          }
+          s.segmentationMask = undefined;
+          break;
+        case ESubToolItem.AutoSegmentByBox:
+          s.creatingPrompt = {
+            type: EMaskPromptType.Rect,
+            startPoint: mouse,
+            isPositive: true,
+          };
+          break;
+        case ESubToolItem.AutoSegmentByClick:
+          s.creatingPrompt = {
+            type: EMaskPromptType.Point,
+            startPoint: mouse,
+            point: mouse,
+            isPositive: true,
+          };
+          break;
+        case ESubToolItem.AutoSegmentByStroke:
+          s.creatingPrompt = {
+            type: EMaskPromptType.Stroke,
+            startPoint: mouse,
+            stroke: [mouse],
+            radius: s.brushSize,
+            isPositive: true,
+          };
+          break;
+        case ESubToolItem.AutoEdgeStitching:
+          s.creatingPrompt = {
+            type: EMaskPromptType.EdgeStitch,
+            startPoint: mouse,
+            stroke: [mouse],
+            radius: s.brushSize,
+            isPositive: true,
+          };
+        default:
+          break;
       }
     });
   };
@@ -1424,7 +1406,7 @@
   const finishMaskCreatingOrEditingWhenMouseUp = (
     event: React.MouseEvent<HTMLDivElement, MouseEvent>,
   ) => {
-    if (!drawData.creatingObject) return;
+    if (!drawData.creatingObject && !drawData.creatingPrompt) return;
     const mouse = {
       x: contentMouse.elementX,
       y: contentMouse.elementY,
@@ -1457,107 +1439,21 @@
               s.creatingObject.maskStep = undefined;
             }
           }
+          s.segmentationMask = undefined;
         });
         break;
       }
-<<<<<<< HEAD
-      case EBasicToolItem.Mask: {
-        setDrawData((s) => {
-          switch (s.selectedSubTool) {
-            case ESubToolItem.PenAdd:
-            case ESubToolItem.PenErase:
-            case ESubToolItem.BrushAdd:
-            case ESubToolItem.BrushErase:
-              if (s.creatingObject) {
-                if (s.creatingObject.maskStep) {
-                  // add points for currently path
-                  s.creatingObject.maskStep.points.push(mouse);
-                  // judege to close path
-                  if (
-                    [ESubToolItem.PenAdd, ESubToolItem.PenErase].includes(
-                      s.selectedSubTool,
-                    ) &&
-                    isPointOnPoint(
-                      s.creatingObject.maskStep.points[0],
-                      contentMouse,
-                    )
-                  ) {
-                    s.creatingObject.tempMaskSteps?.push(
-                      s.creatingObject.maskStep,
-                    );
-                    s.creatingObject.maskStep = undefined;
-                  }
-                } else {
-                  // init new step for creating points
-                  s.creatingObject.maskStep = {
-                    tool: s.selectedSubTool,
-                    positive:
-                      s.selectedSubTool === ESubToolItem.PenAdd ||
-                      s.selectedSubTool === ESubToolItem.BrushAdd,
-                    points: [mouse],
-                    radius: s.brushSize,
-                  };
-                }
-                if (
-                  ![ESubToolItem.BrushAdd, ESubToolItem.BrushErase].includes(
-                    s.selectedSubTool,
-                  )
-                ) {
-                  // Brush tool need not push history when mousedown
-                  updateHistory(
-                    cloneDeep({
-                      drawData: s,
-                      clientSize,
-                    }),
-                  );
-                }
-              }
-              s.segmentationMask = undefined;
-              break;
-            case ESubToolItem.AutoSegmentByBox:
-              s.creatingPrompt = {
-                type: EMaskPromptType.Rect,
-                startPoint: mouse,
-                isPositive: true,
-              };
-              break;
-            case ESubToolItem.AutoSegmentByClick:
-              s.creatingPrompt = {
-                type: EMaskPromptType.Point,
-                startPoint: mouse,
-                point: mouse,
-                isPositive: true,
-              };
-              break;
-            case ESubToolItem.AutoSegmentByStroke:
-              s.creatingPrompt = {
-                type: EMaskPromptType.Stroke,
-                startPoint: mouse,
-                stroke: [mouse],
-                radius: s.brushSize,
-                isPositive: true,
-              };
-              break;
-            case ESubToolItem.AutoEdgeStitching:
-              s.creatingPrompt = {
-                type: EMaskPromptType.EdgeStitch,
-                startPoint: mouse,
-                stroke: [mouse],
-                radius: s.brushSize,
-                isPositive: true,
-              };
-            default:
-              break;
-=======
       case ESubToolItem.AutoSegmentByBox: {
+        if (!drawData.creatingPrompt?.startPoint) break;
         if (
-          mouse.x === drawData.creatingObject.startPoint?.x &&
-          mouse.y === drawData.creatingObject.startPoint?.y
+          mouse.x === drawData.creatingPrompt.startPoint?.x ||
+          mouse.y === drawData.creatingPrompt.startPoint?.y
         ) {
+          setDrawData((s) => (s.creatingPrompt = undefined));
           break;
         }
         const rect = getRectFromPoints(
-          drawData.creatingObject.startPoint as IPoint,
+          drawData.creatingPrompt.startPoint as IPoint,
           mouse,
           {
             width: contentMouse.elementW,
@@ -1565,81 +1461,62 @@
           },
         );
         const promptItem: PromptItem = {
-          type: ESubToolItem.AutoSegmentByBox,
+          type: EMaskPromptType.Rect,
           isPositive: true,
           rect,
-        };
-        // const points = getReferencePointsFromRect(rect);
-        // const clicks = points.map((point, index) => {
-        //   return {
-        //     // Only the center point is positive
-        //     isPositive: index === points.length - 1 ? true : false,
-        //     point,
-        //   };
-        // });
-        const prompt = drawData.prompt
-          ? [...drawData.prompt, promptItem]
-          : [promptItem];
-        setDrawDataWithHistory((s) => {
-          // s.segmentationClicks = [...clicks];
-          s.prompt = prompt;
-          s.creatingObject = undefined;
-          s.activeRectWhileLoading = rect;
-        });
-        onAiAnnotation({ ...drawData, prompt }, []);
-        break;
-      }
-      case ESubToolItem.AutoSegmentByClick: {
-        if (!isInCanvas(contentMouse)) break;
-        const promptItem: PromptItem = {
-          type: ESubToolItem.AutoSegmentByClick,
-          isPositive: true,
-          point: mouse,
-        };
-        const prompt = drawData.prompt
-          ? [...drawData.prompt, promptItem]
-          : [promptItem];
-        const click = {
-          isPositive: event.button === 0 ? true : false,
-          point: mouse,
-        };
-        const clicks = drawData.segmentationClicks
-          ? [...drawData.segmentationClicks, click]
-          : [click];
-        setDrawDataWithHistory((s) => {
-          s.segmentationClicks = [...clicks];
-          s.prompt = prompt;
-          s.creatingObject = undefined;
-        });
-        onAiAnnotation({ ...drawData, segmentationClicks: clicks, prompt }, []);
-        break;
-      }
-      case ESubToolItem.AutoSegmentByStroke: {
-        if (!drawData.creatingObject.maskStep) break;
-        const points = drawData.creatingObject.maskStep.points;
-        const { minX, minY, maxX, maxY } = getLimitCoordsFromPoints(points);
-        const rect = getRectFromPoints(
-          { x: minX, y: minY },
-          { x: maxX, y: maxY },
-          {
-            width: contentMouse.elementW,
-            height: contentMouse.elementH,
-          },
-        );
-        const promptItem: PromptItem = {
-          type: ESubToolItem.AutoSegmentByStroke,
-          isPositive: true,
-          stroke: points,
         };
         const prompt = drawData.prompt
           ? [...drawData.prompt, promptItem]
           : [promptItem];
         setDrawDataWithHistory((s) => {
           s.prompt = prompt;
-          s.creatingObject = undefined;
           s.activeRectWhileLoading = rect;
+          s.creatingPrompt = undefined;
         });
         onAiAnnotation({ ...drawData, prompt }, []);
+        break;
+      }
+      case ESubToolItem.AutoSegmentByClick: {
+        if (!isInCanvas(contentMouse) || !drawData.creatingPrompt?.point) break;
+        const promptItem: PromptItem = {
+          type: EMaskPromptType.Point,
+          isPositive: event.button === 0 ? true : false,
+          point: mouse,
+        };
+        const prompt = drawData.prompt
+          ? [...drawData.prompt, promptItem]
+          : [promptItem];
+        setDrawDataWithHistory((s) => {
+          s.prompt = prompt;
+          s.creatingPrompt = undefined;
+        });
+        onAiAnnotation({ ...drawData, prompt }, []);
+        break;
+      }
+      case ESubToolItem.AutoSegmentByStroke: {
+        if (!drawData.creatingPrompt?.stroke) break;
+        const promptItem: PromptItem = {
+          type: EMaskPromptType.Stroke,
+          isPositive: true,
+          stroke: drawData.creatingPrompt.stroke,
+          radius: drawData.brushSize,
+        };
+        const prompt = drawData.prompt
+          ? [...drawData.prompt, promptItem]
+          : [promptItem];
+        setDrawDataWithHistory((s) => {
+          s.prompt = prompt;
+          s.creatingPrompt = undefined;
+        });
+        onAiAnnotation({ ...drawData, prompt }, []);
+        break;
+      }
+      case ESubToolItem.AutoEdgeStitching: {
+        if (!drawData.creatingPrompt?.stroke) break;
+        onAiAnnotation({ ...drawData }, []);
+        setDrawDataWithHistory((s) => {
+          s.creatingPrompt = undefined;
+        });
         break;
       }
     }
@@ -1694,7 +1571,6 @@
                 }),
               );
             }
->>>>>>> 18e0c8f0
           }
         });
         return true;
@@ -1721,7 +1597,6 @@
           ESubToolItem.AutoEdgeStitching,
         ].includes(drawData.selectedSubTool);
 
-<<<<<<< HEAD
       const isMousePress = event.buttons === 1;
 
       if (allowRecordMousePath && isMousePress) {
@@ -1733,10 +1608,6 @@
           ESubToolItem.AutoSegmentByStroke,
           ESubToolItem.AutoEdgeStitching,
         ].includes(drawData.selectedSubTool);
-=======
-      // Temp only mask
-      if (allowRecordMousePath) {
->>>>>>> 18e0c8f0
         setDrawData((s) => {
           if (isCreatingPrompt) {
             s.creatingPrompt?.stroke?.push(mouse);
@@ -1747,11 +1618,6 @@
         updateRender();
         return true;
       }
-<<<<<<< HEAD
-
-      updateRender();
-=======
->>>>>>> 18e0c8f0
     }
     return false;
   };
@@ -1759,13 +1625,10 @@
   const finishCreatingWhenMouseUp = (
     event: React.MouseEvent<HTMLDivElement, MouseEvent>,
   ) => {
-<<<<<<< HEAD
-=======
-    if (!drawData.creatingObject || drawData.activeObjectIndex > -1) {
+    if (drawData.activeObjectIndex > -1) {
       return false;
     }
 
->>>>>>> 18e0c8f0
     const mouse = {
       x: contentMouse.elementX,
       y: contentMouse.elementY,
@@ -1891,10 +1754,7 @@
         return true;
       }
       case EBasicToolItem.Skeleton: {
-<<<<<<< HEAD
         if (!drawData.creatingObject) break;
-=======
->>>>>>> 18e0c8f0
         if (drawData.creatingObject.startPoint) {
           if (
             contentMouse.elementX === drawData.creatingObject.startPoint?.x ||
@@ -1936,124 +1796,8 @@
         return true;
       }
       case EBasicToolItem.Mask: {
-<<<<<<< HEAD
-        switch (drawData.selectedSubTool) {
-          case ESubToolItem.BrushAdd:
-          case ESubToolItem.BrushErase:
-          case ESubToolItem.PenAdd:
-          case ESubToolItem.PenErase: {
-            setDrawDataWithHistory((s) => {
-              if (
-                s.creatingObject &&
-                s.creatingObject.tempMaskSteps &&
-                s.creatingObject.maskStep &&
-                s.creatingObject.maskStep.points.length > 1
-              ) {
-                if (
-                  [ESubToolItem.BrushAdd, ESubToolItem.BrushErase].includes(
-                    s.selectedSubTool,
-                  ) ||
-                  ([ESubToolItem.PenAdd, ESubToolItem.PenErase].includes(
-                    s.selectedSubTool,
-                  ) &&
-                    isPointOnPoint(
-                      s.creatingObject.maskStep.points[0],
-                      contentMouse,
-                    ))
-                ) {
-                  s.creatingObject.tempMaskSteps?.push(
-                    s.creatingObject.maskStep,
-                  );
-                  s.creatingObject.maskStep = undefined;
-                }
-              }
-              s.segmentationMask = undefined;
-            });
-            break;
-          }
-          case ESubToolItem.AutoSegmentByBox: {
-            if (!drawData.creatingPrompt?.startPoint) break;
-            if (
-              mouse.x === drawData.creatingPrompt.startPoint?.x ||
-              mouse.y === drawData.creatingPrompt.startPoint?.y
-            ) {
-              setDrawData((s) => (s.creatingPrompt = undefined));
-              break;
-            }
-            const rect = getRectFromPoints(
-              drawData.creatingPrompt.startPoint as IPoint,
-              mouse,
-              {
-                width: contentMouse.elementW,
-                height: contentMouse.elementH,
-              },
-            );
-            const promptItem: PromptItem = {
-              type: EMaskPromptType.Rect,
-              isPositive: true,
-              rect,
-            };
-            const prompt = drawData.prompt
-              ? [...drawData.prompt, promptItem]
-              : [promptItem];
-            setDrawDataWithHistory((s) => {
-              s.prompt = prompt;
-              s.activeRectWhileLoading = rect;
-              s.creatingPrompt = undefined;
-            });
-            onAiAnnotation({ ...drawData, prompt }, []);
-            break;
-          }
-          case ESubToolItem.AutoSegmentByClick: {
-            if (!isInCanvas(contentMouse) || !drawData.creatingPrompt?.point)
-              break;
-            const promptItem: PromptItem = {
-              type: EMaskPromptType.Point,
-              isPositive: event.button === 0 ? true : false,
-              point: mouse,
-            };
-            const prompt = drawData.prompt
-              ? [...drawData.prompt, promptItem]
-              : [promptItem];
-            setDrawDataWithHistory((s) => {
-              s.prompt = prompt;
-              s.creatingPrompt = undefined;
-            });
-            onAiAnnotation({ ...drawData, prompt }, []);
-            break;
-          }
-          case ESubToolItem.AutoSegmentByStroke: {
-            if (!drawData.creatingPrompt?.stroke) break;
-            const promptItem: PromptItem = {
-              type: EMaskPromptType.Stroke,
-              isPositive: true,
-              stroke: drawData.creatingPrompt.stroke,
-              radius: drawData.brushSize,
-            };
-            const prompt = drawData.prompt
-              ? [...drawData.prompt, promptItem]
-              : [promptItem];
-            setDrawDataWithHistory((s) => {
-              s.prompt = prompt;
-              s.creatingPrompt = undefined;
-            });
-            onAiAnnotation({ ...drawData, prompt }, []);
-            break;
-          }
-          case ESubToolItem.AutoEdgeStitching: {
-            if (!drawData.creatingPrompt?.stroke) break;
-            onAiAnnotation({ ...drawData }, []);
-            setDrawDataWithHistory((s) => {
-              s.creatingPrompt = undefined;
-            });
-            break;
-          }
-        }
-        break;
-=======
         finishMaskCreatingOrEditingWhenMouseUp(event);
         return true;
->>>>>>> 18e0c8f0
       }
     }
   };
@@ -2532,26 +2276,6 @@
       return;
     }
 
-<<<<<<< HEAD
-    if (selectedAnyObject) {
-      if (hoverAnyObject && hoverSelectedObject && mode === EditorMode.Edit) {
-        finishEditingWhenMouseUp();
-      } else {
-        if (
-          !isDragToolActive &&
-          (drawData.creatingObject || drawData.creatingPrompt)
-        ) {
-          finishCreatingWhenMouseUp(event);
-        }
-      }
-    } else {
-      if (
-        !isDragToolActive &&
-        (drawData.creatingObject || drawData.creatingPrompt)
-      ) {
-        finishCreatingWhenMouseUp(event);
-      }
-=======
     /** 1. Edit object */
     if (finishEditingWhenMouseUp(event)) return;
 
@@ -2573,7 +2297,6 @@
     if (newObj.rect) {
       const newRect = translateRectZoom(newObj.rect, preSize, curSize);
       newObj.rect = { ...newObj.rect, ...newRect };
->>>>>>> 18e0c8f0
     }
     if (newObj.keypoints) {
       const { points, lines } = newObj.keypoints;
@@ -3129,11 +2852,7 @@
                   s.activeObjectIndex = s.objectList.length - 1;
                   s.segmentationClicks = undefined;
                   s.segmentationMask = undefined;
-<<<<<<< HEAD
-                  s.creatingObject = undefined;
                   s.prompt = undefined;
-=======
->>>>>>> 18e0c8f0
                 });
               }}
               onCancelCurrCreate={() => {
