/* eslint-disable @typescript-eslint/no-namespace */
import { COMPARE_RESULT, EUserStatus } from '@/constants';
import {
  EProjectStatus,
  EQaAction,
  ETaskImageStatus,
  ETaskStatus,
} from '@/pages/Project/constants';
import { EProjectRole } from '@/pages/Project/models/auth';

/** Definition of public API return. */
export interface CommonRsp<T> {
  code: number;
  message: string;
  data: T;
}

/** Definition of API return data. */
export namespace DATA {
  export interface DataSet {
    id: string;
    name: string;
    description: string;
    numImages: number;
    objectTypes: string[];
    flagExportLink: string;
    groupName: string;
    coverUrl: string;
  }

  export interface BaseObject {
    /** catagory */
    categoryId?: string;
    categoryName?: string;
    boundingBox?: IBoundingBox;
    /** y1,x1,y2,x2 -> x1,y1 */
    segmentation?: string;
    /** matting url */
    alpha?: string;
    /**
     * keypoints：[x, y, z, w, visible, conf, ...]. (Needs to be split manually.)
     * visible 0: not labeled, v=1: labeled but not visible, and v=2: labeled and visible.
     */
    points?: number[];
    /** [r, g, b, ...] */
    pointColors?: string[];
    pointNames?: string[];
    /** Keypoint connection. [start point index, end point index, ...] */
    lines?: number[];
    /** mask */
    maskRle?: number[];
  }

  export interface BaseImage {
    id: string;
    url: string;
    urlFullRes: string;
  }

  export interface AnnotationObject extends DATA.BaseObject {
    labelId: string;
    labelName: string;
    conf: number;
    /** GT/Pred/User */
    source: string;
    /** Comparison results between Object and GT：OK/FN/FP */
    compareResult: COMPARE_RESULT;
    /** Pred index matched in GT analysis mode. */
    matchedDetIdx?: number;
  }

  export interface DataSetImg extends DATA.BaseImage {
    desc: string;
    metadata: Record<string, string>;
    objects: Array<AnnotationObject>;
    /** 0/1/2 */
    flag: number;
    /** Used in page. */
    selected?: boolean;
    curLabelId: string;
  }

  export interface Category {
    id: string;
    name: string;
  }

  export interface Label {
    id: string;
    name: string;
    source: string;
    comparePrecisions: {
      /** The precision of the comparison between annotation set */
      precision: number;
      threshold: number;
      recall: number;
    }[];
    /** Used in page. */
    confidenceRange: [number, number];
  }

  /**
   * Project Manage
   */
  export interface Project {
    id: string;
    name: string;
    description: string;
    categories: string;
    preLabel: string;
    datasets: {
      id: string;
      name: string;
    }[];
    owner: {
      id: string;
      name: string;
    };
    managers: {
      id: string;
      name: string;
    }[];
    taskNumAccepted: number;
    taskNumRejected: number;
    taskNumReviewing: number;
    taskNumTotal: number;
    taskNumWaiting: number;
    taskNumWorking: number;
    status: EProjectStatus;
    batchSize: number;
    labelTimes: number;
    reviewTimes: number;
    /** Unit: ms */
    createdTs: number;
    /** Used in page. */
    userRoles?: EProjectRole[];
  }

  export interface ProjectWorker {
    id: string;
    taskId: string;
    projectId: string;
    userId: string;
    userName: string;
    labelNumWaiting: number;
    reviewNumWaiting: number;
    reviewNumRejected: number;
    reviewNumAccepted: number;
    role: EProjectRole;
  }

  export interface ProjectTask {
    id: string;
    idx: number;
    projectId: string;
    datasetId: string;
    labelLeader?: ProjectWorker;
    reviewLeader?: ProjectWorker;
    labelers: ProjectWorker[];
    reviewers: ProjectWorker[];
    numTotal: number;
    status: ETaskStatus;
    createdTs: number;
  }

  export interface TaskLabel {
    id: string;
    userId: string;
    userName: string;
    status: ETaskImageStatus;
    createdTs: number;
    annotations: DATA.BaseObject[];
  }

  export interface TaskReview {
    id: string;
    userId: string;
    userName: string;
    action: EQaAction;
    labelId: string;
    createdTs: number;
  }

  export interface TaskImage extends DATA.BaseImage {
    taskId: string;
    /** Pre-annotation data. */
    defaultLabels?: TaskLabel;
    labels: TaskLabel[];
    reviews: TaskReview[];
    /** Used in page. */
    labeled?: boolean;
  }
}

export enum EnumModelType {
  Detection = 'ai_detection',
  SegmentByPolygon = 'ai_segmentation',
  SegmentByMask = 'ai_segmentation_mask',
  Pose = 'ai_pose',
  MaskEdgeStitching = 'ai_mask_edge_stitching',
}

// params type for 3 Ai api request
export interface FetchAIDetectionReq {
  image: string;
  text: string;
}

export interface FetchAIPolygonSegmentReq {
  image: string;
  mask: string;
  polygons: number[][];
  clicks: {
    isPositive: boolean;
    position: number[];
  }[];
  rect?: number[];
}

export interface FetchAIMaskSegmentReq {
  image?: string; // required when first request
  imageId?: string;
  maskId: string;
  maskRle: number[];
  prompt: {
    type: string; // 'rect' | 'point' | 'stroke';
    isPositive: boolean;
    point?: number[]; // [x, y]
    rect?: number[]; // [xmin, ymin, xmax, ymax];
    stroke?: number[]; // [x1, y1, x2, y2];
    radius?: number;
  }[];
}

export interface FetchEdgeStitchingReq {
  image?: string; // base64
  imageId?: string;
  rleList: {
    maskRle: number[];
    categoryName: string;
  }[];
  stroke: number[]; // [x1, y1, x2, y2];
  radius: number;
}

export interface FetchAIPoseEstimationReq {
  image: string;
  targets: string;
  template: {
    lines: number[];
    pointNames: string[];
    pointColors: string[];
  };
  objects?: Array<{
    categoryName: string;
    boundingBox: IBoundingBox;
    points: number[];
  }>;
}

// type of 3 Ai api response
export interface FetchAIDetectionRsp {
  objects: Array<{
    categoryName: string;
    boundingBox: IBoundingBox;
  }>;
}

export interface FetchAIPolygonSegmentRsp {
  polygon: number[][];
  mask: string;
}

export interface FetchAIMaskSegmentRsp {
  maskRle: number[]; // rle
  maskId: string;
  imageId: string;
}
export interface FetchEdgeStitchingRsp {
  rleList: {
    maskRle: number[];
    categoryName: string;
  }[];
}
export interface FetchAIPoseEstimationRsp {
  objects: Array<{
    categoryName: string;
    boundingBox: IBoundingBox;
    points: number[];
    conf: number;
  }>;
}

export enum EnumTaskStatus {
  Waiting = 'waiting',
  Running = 'running',
  Success = 'success',
  Failed = 'failed',
}

export type ModelParam<T extends EnumModelType> =
  T extends EnumModelType.Detection
    ? FetchAIDetectionReq
    : T extends EnumModelType.SegmentByPolygon
    ? FetchAIPolygonSegmentReq
    : T extends EnumModelType.SegmentByMask
    ? FetchAIMaskSegmentReq
    : T extends EnumModelType.MaskEdgeStitching
    ? FetchEdgeStitchingReq
    : T extends EnumModelType.Pose
    ? FetchAIPoseEstimationReq
    : never;

export type ModelResult<T extends EnumModelType> =
  T extends EnumModelType.Detection
    ? FetchAIDetectionRsp
    : T extends EnumModelType.SegmentByPolygon
    ? FetchAIPolygonSegmentRsp
    : T extends EnumModelType.SegmentByMask
    ? FetchAIMaskSegmentRsp
    : T extends EnumModelType.MaskEdgeStitching
    ? FetchEdgeStitchingRsp
    : T extends EnumModelType.Pose
    ? FetchAIPoseEstimationRsp
    : never;

/** Definition of API input and output. */
export namespace API {
  export interface FetchDatasetListRsp {
    datasetList: Array<DATA.DataSet>;
    total: number;
  }

  export interface FetchDatasetDetailRsp {
    categoryList: Array<DATA.Category>;
    labelList: Array<DATA.Label>;
    objectTypes: Array<string>;
<<<<<<< HEAD
    files: {
      [propName: string]: string;
    };
=======
    name: string;
    description: string;
>>>>>>> 24adb301
  }

  export interface FetchImgListRsp {
    imageList: Array<DATA.DataSetImg>;
    total: number;
  }

  export interface AsyncTaskRsp {
    id: string;
    name: string;
    status: 'waiting' | 'running' | 'success' | 'fail';
  }

  export interface fetchTaskUuid {
    taskUuid: string;
  }

  export interface FetchModelRsp<T extends EnumModelType> {
    error: string;
    status: EnumTaskStatus;
    uuid: string;
    result: ModelResult<T>;
  }

  /**
   * User
   */
  export interface FetchUserInfoRsp {
    name: string;
    id: string;
    status: EUserStatus;
    isStaff: boolean;
  }

  export interface ReqLoginRsp {
    username: string;
    userId: string;
    token: string;
    isStaff: boolean;
  }

  /**
   * Project Manage
   */
  export interface FetchProjectListRsp {
    projectList: Array<DATA.Project>;
    total: number;
  }

  export interface FetchDatasetLintRsp {
    datasetList: {
      id: string;
      name: string;
      valid: boolean;
    }[];
  }

  export interface FetchUserLintRsp {
    userList: {
      id: string;
      name: string;
    }[];
  }

  export interface FetchProjectTasksRsp {
    taskList: Array<DATA.ProjectTask>;
    total: number;
  }

  export interface RequestLabelTaskRolesRsp {
    roleList: Array<DATA.ProjectWorker>;
  }

  export interface RequestLabelTaskConfigsRsp {
    categoryList: Array<DATA.Category>;
  }

  export interface RequestLabelTaskImagesRsp {
    imageList: Array<DATA.TaskImage>;
    total: number;
    pageSize: number;
    pageNum: number;
  }

  export interface FetchNewDatasetRsp {
    id: string;
  }

  export interface UpdateDataset {
    id: number;
    name: string;
    description: string;
  }
}<|MERGE_RESOLUTION|>--- conflicted
+++ resolved
@@ -335,14 +335,11 @@
     categoryList: Array<DATA.Category>;
     labelList: Array<DATA.Label>;
     objectTypes: Array<string>;
-<<<<<<< HEAD
     files: {
       [propName: string]: string;
     };
-=======
     name: string;
     description: string;
->>>>>>> 24adb301
   }
 
   export interface FetchImgListRsp {
