--- conflicted
+++ resolved
@@ -128,12 +128,10 @@
   'smartAnnotation.msg.confResults': '{count} matching annotations shown',
   'smartAnnotation.msg.applyConf':
     '{count} annotations have been retained, with the others removed.',
-<<<<<<< HEAD
   'smartAnnotation.rateLimit.title': 'Tips',
   'smartAnnotation.rateLimit.content':
     'Sorry, our public server is currently under low capacity and unable to process your request. Please try again later.',
   'smartAnnotation.rateLimit.okText': 'OK',
-=======
   'smartAnnotation.detection.confidence': 'Confidence',
   'smartAnnotation.back': 'Back',
   'smartAnnotation.tip': 'Tip',
@@ -142,7 +140,6 @@
   'smartAnnotation.tip.recover': 'Recover unselected annotations',
   'smartAnnotation.tip.overlayobject': 'View overlapping annotation objects',
   'smartAnnotation.tip.annotationApplied': '{count} annotations applied.',
->>>>>>> bf4f3552
 
   /** Editor */
   'editor.save': 'Save',
